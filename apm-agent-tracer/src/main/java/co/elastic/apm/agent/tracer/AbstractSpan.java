--- conflicted
+++ resolved
@@ -172,8 +172,6 @@
     T withOutcome(Outcome outcome);
 
     T withSync(boolean sync);
-<<<<<<< HEAD
-=======
 
     /**
      * Sets OTLP attribute value
@@ -187,5 +185,4 @@
     void incrementReferences();
 
     void decrementReferences();
->>>>>>> 0f48841b
 }