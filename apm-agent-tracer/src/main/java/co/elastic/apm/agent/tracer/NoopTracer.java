--- conflicted
+++ resolved
@@ -28,7 +28,6 @@
 import com.dslplatform.json.JsonWriter;
 
 import javax.annotation.Nullable;
-import java.io.IOException;
 import java.util.Collections;
 import java.util.Set;
 import java.util.concurrent.TimeUnit;
@@ -144,7 +143,6 @@
     @Override
     public void completeMetaData(String name, String version, String id, String region) {
     }
-<<<<<<< HEAD
 
     @Override
     public void addGauge(String name, Labels.Immutable labels, DoubleSupplier supplier) {
@@ -169,6 +167,4 @@
     @Override
     public void reportMetric(JsonWriter metrics) {
     }
-=======
->>>>>>> 464b9c13
 }