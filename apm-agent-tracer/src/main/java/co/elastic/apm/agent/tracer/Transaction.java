--- conflicted
+++ resolved
@@ -58,12 +58,9 @@
     void setFrameworkVersion(@Nullable String frameworkVersion);
 
     Faas getFaas();
-<<<<<<< HEAD
-=======
 
     void setPendingTransactionException(Throwable exception);
 
     @Nullable
     Throwable getPendingTransactionException();
->>>>>>> b2192d88
 }