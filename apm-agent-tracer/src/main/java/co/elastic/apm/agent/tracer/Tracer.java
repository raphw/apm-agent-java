/*
 * Licensed to Elasticsearch B.V. under one or more contributor
 * license agreements. See the NOTICE file distributed with
 * this work for additional information regarding copyright
 * ownership. Elasticsearch B.V. licenses this file to you under
 * the Apache License, Version 2.0 (the "License"); you may
 * not use this file except in compliance with the License.
 * You may obtain a copy of the License at
 *
 *   http://www.apache.org/licenses/LICENSE-2.0
 *
 * Unless required by applicable law or agreed to in writing,
 * software distributed under the License is distributed on an
 * "AS IS" BASIS, WITHOUT WARRANTIES OR CONDITIONS OF ANY
 * KIND, either express or implied.  See the License for the
 * specific language governing permissions and limitations
 * under the License.
 */
package co.elastic.apm.agent.tracer;

import co.elastic.apm.agent.tracer.dispatch.HeaderGetter;
import co.elastic.apm.agent.tracer.metrics.DoubleSupplier;
import co.elastic.apm.agent.tracer.metrics.Labels;
import co.elastic.apm.agent.tracer.pooling.ObjectPoolFactory;
import co.elastic.apm.agent.tracer.reference.ReferenceCounted;
import co.elastic.apm.agent.tracer.reference.ReferenceCountedMap;
import co.elastic.apm.agent.tracer.service.Service;
import com.dslplatform.json.JsonWriter;

import javax.annotation.Nullable;
import java.io.Flushable;
<<<<<<< HEAD
=======
import java.io.IOException;
>>>>>>> b2192d88
import java.util.Set;
import java.util.concurrent.TimeUnit;

public interface Tracer extends Flushable {

    boolean isRunning();

    @Nullable
    <T extends Tracer> T probe(Class<T> type);

    <T extends Tracer> T require(Class<T> type);

    <T> T getConfig(Class<T> configuration);

    ObjectPoolFactory getObjectPoolFactory();

    <K, V extends ReferenceCounted> ReferenceCountedMap<K, V> newReferenceCountedMap();

    Set<String> getTraceHeaderNames();

    ElasticContext<?> currentContext();

    @Nullable
    AbstractSpan<?> getActive();

    @Nullable
    Transaction<?> currentTransaction();

    @Nullable
    ErrorCapture getActiveError();

    /**
     * Starts a trace-root transaction
     *
     * @param initiatingClassLoader the class loader corresponding to the service which initiated the creation of the transaction.
     *                              Used to determine the service name.
     * @return a transaction that will be the root of the current trace if the agent is currently RUNNING; null otherwise
     */
    @Nullable
    Transaction<?> startRootTransaction(@Nullable ClassLoader initiatingClassLoader);

    /**
     * Starts a transaction as a child of the context headers obtained through the provided {@link HeaderGetter}.
     * If the created transaction cannot be started as a child transaction (for example - if no parent context header is
     * available), then it will be started as the root transaction of the trace.
     *
     * @param headerCarrier         the Object from which context headers can be obtained, typically a request or a message
     * @param textHeadersGetter     provides the trace context headers required in order to create a child transaction
     * @param initiatingClassLoader the class loader corresponding to the service which initiated the creation of the transaction.
     *                              Used to determine the service name.
     * @return a transaction which is a child of the provided parent if the agent is currently RUNNING; null otherwise
     */
    @Nullable
    <T, C> Transaction<?> startChildTransaction(@Nullable C headerCarrier, HeaderGetter<T, C> textHeadersGetter, @Nullable ClassLoader initiatingClassLoader);

    @Nullable
    ErrorCapture captureException(@Nullable Throwable e, @Nullable ClassLoader initiatingClassLoader);

    void reportLog(String log);

    void reportLog(byte[] log);

    @Nullable
    Service createService(String ephemeralId);

<<<<<<< HEAD
=======
    @Nullable
    Throwable redactExceptionIfRequired(@Nullable Throwable original);

>>>>>>> b2192d88
    @Override
    void flush();

    void completeMetaData(String name, String version, String id, String region);
<<<<<<< HEAD

    void removeGauge(String name, Labels.Immutable labels);

    void addGauge(String name, Labels.Immutable labels, DoubleSupplier supplier);

    void submit(Runnable job);

    void schedule(Runnable job, long interval, TimeUnit timeUnit);

    void addShutdownHook(AutoCloseable hook);

    void reportMetric(JsonWriter metrics); // TODO: replace with internalized DSL writer that only accepts data.
=======
>>>>>>> b2192d88
}<|MERGE_RESOLUTION|>--- conflicted
+++ resolved
@@ -29,10 +29,6 @@
 
 import javax.annotation.Nullable;
 import java.io.Flushable;
-<<<<<<< HEAD
-=======
-import java.io.IOException;
->>>>>>> b2192d88
 import java.util.Set;
 import java.util.concurrent.TimeUnit;
 
@@ -98,17 +94,13 @@
     @Nullable
     Service createService(String ephemeralId);
 
-<<<<<<< HEAD
-=======
     @Nullable
     Throwable redactExceptionIfRequired(@Nullable Throwable original);
 
->>>>>>> b2192d88
     @Override
     void flush();
 
     void completeMetaData(String name, String version, String id, String region);
-<<<<<<< HEAD
 
     void removeGauge(String name, Labels.Immutable labels);
 
@@ -121,6 +113,4 @@
     void addShutdownHook(AutoCloseable hook);
 
     void reportMetric(JsonWriter metrics); // TODO: replace with internalized DSL writer that only accepts data.
-=======
->>>>>>> b2192d88
 }