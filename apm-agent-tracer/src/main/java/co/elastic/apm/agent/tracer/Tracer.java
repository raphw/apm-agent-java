/*
 * Licensed to Elasticsearch B.V. under one or more contributor
 * license agreements. See the NOTICE file distributed with
 * this work for additional information regarding copyright
 * ownership. Elasticsearch B.V. licenses this file to you under
 * the Apache License, Version 2.0 (the "License"); you may
 * not use this file except in compliance with the License.
 * You may obtain a copy of the License at
 *
 *   http://www.apache.org/licenses/LICENSE-2.0
 *
 * Unless required by applicable law or agreed to in writing,
 * software distributed under the License is distributed on an
 * "AS IS" BASIS, WITHOUT WARRANTIES OR CONDITIONS OF ANY
 * KIND, either express or implied.  See the License for the
 * specific language governing permissions and limitations
 * under the License.
 */
package co.elastic.apm.agent.tracer;

import co.elastic.apm.agent.tracer.dispatch.BinaryHeaderGetter;
import co.elastic.apm.agent.tracer.dispatch.HeaderGetter;
import co.elastic.apm.agent.tracer.dispatch.TextHeaderGetter;
import co.elastic.apm.agent.tracer.pooling.ObjectPoolFactory;
import co.elastic.apm.agent.tracer.reference.ReferenceCounted;
import co.elastic.apm.agent.tracer.reference.ReferenceCounter;

import javax.annotation.Nullable;
import java.util.Set;

public interface Tracer {

    boolean isRunning();

    @Nullable
    <T extends Tracer> T probe(Class<T> type);

    <T extends Tracer> T require(Class<T> type);

    <T> T getConfig(Class<T> configuration);

    ObjectPoolFactory getObjectPoolFactory();

<<<<<<< HEAD
    <K, V extends ReferenceCounted> ReferenceCounter<K, V> createReferenceCounter();
=======
    Set<String> getTraceHeaderNames();
>>>>>>> a6cf7151

    @Nullable
    AbstractSpan<?> getActive();

    @Nullable
    Transaction<?> currentTransaction();

    /**
     * Starts a trace-root transaction
     *
     * @param initiatingClassLoader the class loader corresponding to the service which initiated the creation of the transaction.
     *                              Used to determine the service name.
     * @return a transaction that will be the root of the current trace if the agent is currently RUNNING; null otherwise
     */
    @Nullable
    Transaction<?> startRootTransaction(@Nullable ClassLoader initiatingClassLoader);

    /**
     * Starts a transaction as a child of the context headers obtained through the provided {@link HeaderGetter}.
     * If the created transaction cannot be started as a child transaction (for example - if no parent context header is
     * available), then it will be started as the root transaction of the trace.
     *
     * @param headerCarrier         the Object from which context headers can be obtained, typically a request or a message
     * @param textHeadersGetter     provides the trace context headers required in order to create a child transaction
     * @param initiatingClassLoader the class loader corresponding to the service which initiated the creation of the transaction.
     *                              Used to determine the service name.
     * @return a transaction which is a child of the provided parent if the agent is currently RUNNING; null otherwise
     */
    @Nullable
    <C> Transaction<?> startChildTransaction(@Nullable C headerCarrier, TextHeaderGetter<C> textHeadersGetter, @Nullable ClassLoader initiatingClassLoader);

    /**
     * Starts a transaction as a child of the context headers obtained through the provided {@link HeaderGetter}.
     * If the created transaction cannot be started as a child transaction (for example - if no parent context header is
     * available), then it will be started as the root transaction of the trace.
     *
     * @param headerCarrier         the Object from which context headers can be obtained, typically a request or a message
     * @param binaryHeadersGetter   provides the trace context headers required in order to create a child transaction
     * @param initiatingClassLoader the class loader corresponding to the service which initiated the creation of the transaction.
     *                              Used to determine the service name.
     * @return a transaction which is a child of the provided parent if the agent is currently RUNNING; null otherwise
     */
    @Nullable
    <C> Transaction<?> startChildTransaction(@Nullable C headerCarrier, BinaryHeaderGetter<C> binaryHeadersGetter, @Nullable ClassLoader initiatingClassLoader);
}<|MERGE_RESOLUTION|>--- conflicted
+++ resolved
@@ -41,11 +41,9 @@
 
     ObjectPoolFactory getObjectPoolFactory();
 
-<<<<<<< HEAD
     <K, V extends ReferenceCounted> ReferenceCounter<K, V> createReferenceCounter();
-=======
+
     Set<String> getTraceHeaderNames();
->>>>>>> a6cf7151
 
     @Nullable
     AbstractSpan<?> getActive();
