/*
 * Licensed to Elasticsearch B.V. under one or more contributor
 * license agreements. See the NOTICE file distributed with
 * this work for additional information regarding copyright
 * ownership. Elasticsearch B.V. licenses this file to you under
 * the Apache License, Version 2.0 (the "License"); you may
 * not use this file except in compliance with the License.
 * You may obtain a copy of the License at
 *
 *   http://www.apache.org/licenses/LICENSE-2.0
 *
 * Unless required by applicable law or agreed to in writing,
 * software distributed under the License is distributed on an
 * "AS IS" BASIS, WITHOUT WARRANTIES OR CONDITIONS OF ANY
 * KIND, either express or implied.  See the License for the
 * specific language governing permissions and limitations
 * under the License.
 */
package co.elastic.apm.agent.impl;

import co.elastic.apm.agent.bci.ElasticApmAgent;
import co.elastic.apm.agent.bci.IndyBootstrap;
import co.elastic.apm.agent.bci.InstrumentationStats;
import co.elastic.apm.agent.collections.WeakReferenceCountedMap;
import co.elastic.apm.agent.common.JvmRuntimeInfo;
import co.elastic.apm.agent.common.util.WildcardMatcher;
import co.elastic.apm.agent.configuration.AutoDetectedServiceInfo;
import co.elastic.apm.agent.configuration.CoreConfiguration;
import co.elastic.apm.agent.configuration.MetricsConfiguration;
import co.elastic.apm.agent.configuration.ServerlessConfiguration;
<<<<<<< HEAD
import co.elastic.apm.agent.impl.metadata.*;
import co.elastic.apm.agent.sdk.internal.util.LoggerUtils;
=======
import co.elastic.apm.agent.impl.metadata.ServiceFactory;
>>>>>>> c0a9382f
import co.elastic.apm.agent.tracer.service.Service;
import co.elastic.apm.agent.tracer.service.ServiceInfo;
import co.elastic.apm.agent.configuration.SpanConfiguration;
import co.elastic.apm.agent.context.ClosableLifecycleListenerAdapter;
import co.elastic.apm.agent.context.LifecycleListener;
import co.elastic.apm.agent.impl.baggage.Baggage;
import co.elastic.apm.agent.impl.baggage.W3CBaggagePropagation;
import co.elastic.apm.agent.impl.error.ErrorCapture;
import co.elastic.apm.agent.impl.sampling.ProbabilitySampler;
import co.elastic.apm.agent.impl.sampling.Sampler;
import co.elastic.apm.agent.impl.stacktrace.StacktraceConfiguration;
import co.elastic.apm.agent.impl.transaction.AbstractSpan;
import co.elastic.apm.agent.impl.transaction.ElasticContext;
import co.elastic.apm.agent.impl.transaction.Span;
import co.elastic.apm.agent.impl.transaction.TraceContext;
import co.elastic.apm.agent.impl.transaction.Transaction;
import co.elastic.apm.agent.logging.LoggingConfiguration;
import co.elastic.apm.agent.metrics.MetricRegistry;
import co.elastic.apm.agent.objectpool.ObjectPool;
import co.elastic.apm.agent.objectpool.ObjectPoolFactory;
import co.elastic.apm.agent.report.ApmServerClient;
import co.elastic.apm.agent.report.Reporter;
import co.elastic.apm.agent.report.ReporterConfiguration;
import co.elastic.apm.agent.sdk.internal.util.PrivilegedActionUtils;
import co.elastic.apm.agent.sdk.internal.util.VersionUtils;
import co.elastic.apm.agent.sdk.logging.Logger;
import co.elastic.apm.agent.sdk.logging.LoggerFactory;
import co.elastic.apm.agent.sdk.weakconcurrent.WeakConcurrent;
import co.elastic.apm.agent.sdk.weakconcurrent.WeakMap;
import co.elastic.apm.agent.tracer.GlobalTracer;
import co.elastic.apm.agent.tracer.Scope;
import co.elastic.apm.agent.tracer.dispatch.HeaderGetter;
import co.elastic.apm.agent.tracer.reference.ReferenceCounted;
import co.elastic.apm.agent.tracer.reference.ReferenceCountedMap;
import co.elastic.apm.agent.util.DependencyInjectingServiceLoader;
import co.elastic.apm.agent.util.ExecutorUtils;
import org.stagemonitor.configuration.ConfigurationOption;
import org.stagemonitor.configuration.ConfigurationOptionProvider;
import org.stagemonitor.configuration.ConfigurationRegistry;

import javax.annotation.Nullable;
import java.io.Closeable;
import java.io.File;
import java.util.ArrayList;
import java.util.Collections;
import java.util.HashMap;
import java.util.HashSet;
import java.util.List;
import java.util.Map;
import java.util.Set;
import java.util.concurrent.*;


/**
 * This is the tracer implementation which provides access to lower level agent functionality.
 * <p>
 * Note that this is a internal API, so there are no guarantees in terms of backwards compatibility.
 * </p>
 */
public class ElasticApmTracer implements Tracer {
    private static final Logger logger = LoggerFactory.getLogger(ElasticApmTracer.class);
    private static final Logger enabledInstrumentationsLogger = LoggerUtils.logOnce(logger);

    private static final WeakMap<ClassLoader, ServiceInfo> serviceInfoByClassLoader = WeakConcurrent.buildMap();

    private static final Map<Class<?>, Class<? extends ConfigurationOptionProvider>> configs = new HashMap<>();

    public static final Set<String> TRACE_HEADER_NAMES;

    static {
        Set<String> headerNames = new HashSet<>();
        headerNames.addAll(TraceContext.TRACE_TEXTUAL_HEADERS);
        headerNames.add(W3CBaggagePropagation.BAGGAGE_HEADER_NAME);
        TRACE_HEADER_NAMES = Collections.unmodifiableSet(headerNames);
    }

    private static volatile boolean classloaderCheckOk = false;

    private final ConfigurationRegistry configurationRegistry;
    private final ApmServerClient apmServerClient;
    private final List<LifecycleListener> lifecycleListeners = new CopyOnWriteArrayList<>();
    private final ObjectPool<Transaction> transactionPool;
    private final ObjectPool<Span> spanPool;
    private final ObjectPool<ErrorCapture> errorPool;
    private final ObjectPool<TraceContext> spanLinkPool;
    private final Reporter reporter;
    private final ObjectPoolFactory objectPoolFactory;

    private final EmptyElasticContext emptyContext;

    private final ThreadLocal<ActiveStack> activeStack = new ThreadLocal<ActiveStack>() {
        @Override
        protected ActiveStack initialValue() {
            return new ActiveStack(transactionMaxSpans, emptyContext);
        }
    };

    private final CoreConfiguration coreConfiguration;
    private final int transactionMaxSpans;
    private final SpanConfiguration spanConfiguration;
    private final List<ActivationListener> activationListeners;
    private final MetricRegistry metricRegistry;
    private final ScheduledThreadPoolExecutor sharedPool;
    private final int approximateContextSize;
    private Sampler sampler;
    boolean assertionsEnabled = false;

    /**
     * The tracer state is volatile to ensure thread safety when queried through {@link ElasticApmTracer#isRunning()} or
     * {@link ElasticApmTracer#getState()}, or when updated through one of the lifecycle-effecting synchronized methods
     * {@link ElasticApmTracer#start(boolean)}}, {@link ElasticApmTracer#pause()}, {@link ElasticApmTracer#resume()} or
     * {@link ElasticApmTracer#stop()}.
     */
    private volatile TracerState tracerState = TracerState.UNINITIALIZED;
    private volatile boolean currentlyUnderStress = false;
    private volatile boolean recordingConfigOptionSet;
    private final String ephemeralId;
    private final MetaDataFuture metaDataFuture;

    static {
        checkClassloader();
        configs.put(co.elastic.apm.agent.tracer.configuration.CoreConfiguration.class, CoreConfiguration.class);
        configs.put(co.elastic.apm.agent.tracer.configuration.LoggingConfiguration.class, LoggingConfiguration.class);
        configs.put(co.elastic.apm.agent.tracer.configuration.MetricsConfiguration.class, MetricsConfiguration.class);
        configs.put(co.elastic.apm.agent.tracer.configuration.ReporterConfiguration.class, ReporterConfiguration.class);
        configs.put(co.elastic.apm.agent.tracer.configuration.ServerlessConfiguration.class, ServerlessConfiguration.class);
        configs.put(co.elastic.apm.agent.tracer.configuration.StacktraceConfiguration.class, StacktraceConfiguration.class);
    }

    private static void checkClassloader() {
        ClassLoader cl = PrivilegedActionUtils.getClassLoader(GlobalTracer.class);

        // agent currently loaded in the bootstrap CL, which is the current correct location
        if (cl == null) {
            return;
        }

        if (classloaderCheckOk) {
            return;
        }

        String agentLocation = PrivilegedActionUtils.getProtectionDomain(GlobalTracer.class).getCodeSource().getLocation().getFile();
        if (!agentLocation.endsWith(".jar")) {
            // agent is not packaged, thus we assume running tests
            classloaderCheckOk = true;
            return;
        }

        String premainClass = VersionUtils.getManifestEntry(new File(agentLocation), "Premain-Class");
        if (null == premainClass) {
            // packaged within a .jar, but not within an agent jar, thus we assume it's still for testing
            classloaderCheckOk = true;
            return;
        }

        if (premainClass.startsWith("co.elastic.apm.agent")) {
            // premain class will only be present when packaged as an agent jar
            classloaderCheckOk = true;
            return;
        }

        // A packaged agent class has been loaded outside of bootstrap classloader, we are not in the context of
        // unit/integration tests, that's likely a setup issue where the agent jar has been added to application
        // classpath.
        throw new IllegalStateException(String.format("Agent setup error: agent jar file \"%s\"  likely referenced in JVM or application classpath", agentLocation));

    }

    ElasticApmTracer(ConfigurationRegistry configurationRegistry, MetricRegistry metricRegistry, Reporter reporter, ObjectPoolFactory poolFactory,
                     ApmServerClient apmServerClient, final String ephemeralId, MetaDataFuture metaDataFuture) {
        this.emptyContext = new EmptyElasticContext(this);
        this.metricRegistry = metricRegistry;
        this.configurationRegistry = configurationRegistry;
        this.reporter = reporter;
        this.apmServerClient = apmServerClient;
        this.ephemeralId = ephemeralId;
        this.metaDataFuture = metaDataFuture;
        int maxPooledElements = configurationRegistry.getConfig(ReporterConfiguration.class).getMaxQueueSize() * 2;
        coreConfiguration = configurationRegistry.getConfig(CoreConfiguration.class);
        transactionMaxSpans = coreConfiguration.getTransactionMaxSpans();
        spanConfiguration = configurationRegistry.getConfig(SpanConfiguration.class);

        TracerConfiguration tracerConfiguration = configurationRegistry.getConfig(TracerConfiguration.class);
        recordingConfigOptionSet = tracerConfiguration.getRecordingConfig().get();
        tracerConfiguration.getRecordingConfig().addChangeListener(new ConfigurationOption.ChangeListener<Boolean>() {
            @Override
            public void onChange(ConfigurationOption<?> configurationOption, Boolean oldValue, Boolean newValue) {
                ElasticApmTracer.this.recordingConfigChanged(oldValue, newValue);
            }
        });

        this.objectPoolFactory = poolFactory;
        transactionPool = poolFactory.createTransactionPool(maxPooledElements, this);
        spanPool = poolFactory.createSpanPool(maxPooledElements, this);

        // we are assuming that we don't need as many errors as spans or transactions
        errorPool = poolFactory.createErrorPool(maxPooledElements / 2, this);

        // span links pool allows for 10X the maximum allowed span links per span
        spanLinkPool = poolFactory.createSpanLinkPool(AbstractSpan.MAX_ALLOWED_SPAN_LINKS * 10, this);

        sampler = ProbabilitySampler.of(coreConfiguration.getSampleRate().get());
        coreConfiguration.getSampleRate().addChangeListener(new ConfigurationOption.ChangeListener<Double>() {
            @Override
            public void onChange(ConfigurationOption<?> configurationOption, Double oldValue, Double newValue) {
                sampler = ProbabilitySampler.of(newValue);
            }
        });
        this.activationListeners = DependencyInjectingServiceLoader.load(ActivationListener.class, this);
        sharedPool = ExecutorUtils.createSingleThreadSchedulingDaemonPool("shared");
        IndyBootstrap.setFallbackLogExecutor(sharedPool);

        // The estimated number of wrappers is linear to the number of the number of external/OTel plugins
        // - for an internal agent context, there will be at most one wrapper per external/OTel plugin.
        // - for a context created by an external/OTel, we have one less wrapper required
        approximateContextSize = coreConfiguration.getExternalPluginsCount() + 1; // +1 extra is for the OTel API plugin

        // sets the assertionsEnabled flag to true if indeed enabled
        //noinspection AssertWithSideEffects
        assert assertionsEnabled = true;
    }

    @Override
    @Nullable
    public Transaction startRootTransaction(@Nullable ClassLoader initiatingClassLoader) {
        return startRootTransaction(sampler, -1, currentContext().getBaggage(), initiatingClassLoader);
    }

    @Override
    @Nullable
    public Transaction startRootTransaction(@Nullable ClassLoader initiatingClassLoader, long epochMicro) {
        return startRootTransaction(sampler, epochMicro, currentContext().getBaggage(), initiatingClassLoader);
    }

    @Nullable
    @Override
    public Transaction startRootTransaction(@Nullable ClassLoader initiatingClassLoader, Baggage baseBaggage, long epochMicro) {
        return startRootTransaction(sampler, epochMicro, baseBaggage, initiatingClassLoader);
    }


    @Nullable
    public Transaction startRootTransaction(Sampler sampler, long epochMicros, @Nullable ClassLoader initiatingClassLoader) {
        return startRootTransaction(sampler, epochMicros, currentContext().getBaggage(), initiatingClassLoader);
    }

    @Override
    @Nullable
    public Transaction startRootTransaction(Sampler sampler, long epochMicros, Baggage baseBaggage, @Nullable ClassLoader initiatingClassLoader) {
        Transaction transaction = null;
        if (isRunning()) {
            transaction = createTransaction().startRoot(epochMicros, sampler, baseBaggage);
            afterTransactionStart(initiatingClassLoader, transaction);
        }
        return transaction;
    }

    @Override
    @Nullable
    public <T, C> Transaction startChildTransaction(@Nullable C headerCarrier, HeaderGetter<T, C> headersGetter, @Nullable ClassLoader initiatingClassLoader) {
        return startChildTransaction(headerCarrier, headersGetter, sampler, -1, initiatingClassLoader);
    }

    @Override
    @Nullable
    public <T, C> Transaction startChildTransaction(@Nullable C headerCarrier, HeaderGetter<T, C> headersGetter, @Nullable ClassLoader initiatingClassLoader, Baggage baseBaggage, long epochMicros) {
        return startChildTransaction(headerCarrier, headersGetter, sampler, epochMicros, initiatingClassLoader);
    }

    @Override
    @Nullable
    public <T, C> Transaction startChildTransaction(@Nullable C headerCarrier, HeaderGetter<T, C> headersGetter, Sampler sampler,
                                                    long epochMicros, @Nullable ClassLoader initiatingClassLoader) {
        return startChildTransaction(headerCarrier, headersGetter, sampler, epochMicros, currentContext().getBaggage(), initiatingClassLoader);
    }

    @Nullable
    private <T, C> Transaction startChildTransaction(@Nullable C headerCarrier, HeaderGetter<T, C> headersGetter, Sampler sampler,
                                                     long epochMicros, Baggage baseBaggage, @Nullable ClassLoader initiatingClassLoader) {
        Transaction transaction = null;
        if (isRunning()) {
            transaction = createTransaction().start(headerCarrier,
                headersGetter, epochMicros, sampler, baseBaggage);
            afterTransactionStart(initiatingClassLoader, transaction);
        }
        return transaction;
    }

    private void afterTransactionStart(@Nullable ClassLoader initiatingClassLoader, Transaction transaction) {
        if (logger.isDebugEnabled()) {
            logger.debug("startTransaction {}", transaction);
            if (logger.isTraceEnabled()) {
                logger.trace("starting transaction at",
                    new RuntimeException("this exception is just used to record where the transaction has been started from"));
            }
        }
        final ServiceInfo serviceInfo = getServiceInfoForClassLoader(initiatingClassLoader);
        if (serviceInfo != null) {
            transaction.getTraceContext().setServiceInfo(serviceInfo.getServiceName(), serviceInfo.getServiceVersion());
        }
    }

    public Transaction noopTransaction() {
        return createTransaction().startNoop();
    }

    private Transaction createTransaction() {
        Transaction transaction = transactionPool.createInstance();
        while (transaction.getReferenceCount() != 0) {
            logger.warn("Tried to start a transaction with a non-zero reference count {} {}", transaction.getReferenceCount(), transaction);
            transaction = transactionPool.createInstance();
        }
        return transaction;
    }

    @Override
    @Nullable
    public Transaction currentTransaction() {
        return currentContext().getTransaction();
    }

    @Nullable
    @Override
    public ErrorCapture getActiveError() {
        return ErrorCapture.getActive();
    }

    /**
     * Starts a span with a given parent context.
     * <p>
     * This method makes it possible to start a span after the parent has already ended.
     * </p>
     *
     * @param parentContext the trace context of the parent
     * @return a new started span
     */
    /**
     * Starts a span with a given parent context.
     * <p>
     * This method makes it possible to start a span after the parent has already ended.
     * </p>
     *
     * @param childContextCreator extracts the trace context to generate based on the provided parent
     * @param parentContext       the trace context of the parent
     * @param baggage             the baggage to use for the newly created span
     * @param <T>                 the type of the parent context
     * @return a new started span
     */
    public <T> Span startSpan(TraceContext.ChildContextCreator<T> childContextCreator, T parentContext, Baggage baggage) {
        return startSpan(childContextCreator, parentContext, baggage, -1);
    }

    public Span startSpan(AbstractSpan<?> parent, Baggage baggage, long epochMicros) {
        return startSpan(TraceContext.fromParent(), parent, baggage, epochMicros);
    }

    /**
     * @param parentContext the trace context of the parent
     * @param epochMicros   the start timestamp of the span in microseconds after epoch
     * @return a new started span
     */
    public <T> Span startSpan(TraceContext.ChildContextCreator<T> childContextCreator, T parentContext, Baggage baggage, long epochMicros) {
        return createSpan().start(childContextCreator, parentContext, baggage, epochMicros);
    }

    private Span createSpan() {
        Span span = spanPool.createInstance();
        while (span.getReferenceCount() != 0) {
            logger.warn("Tried to start a span with a non-zero reference count {} {}", span.getReferenceCount(), span);
            span = spanPool.createInstance();
        }
        return span;
    }

    @Override
    public void captureAndReportException(@Nullable Throwable e, ClassLoader initiatingClassLoader) {
        ErrorCapture errorCapture = captureException(System.currentTimeMillis() * 1000, e, currentContext(), initiatingClassLoader);
        if (errorCapture != null) {
            errorCapture.end();
        }
    }

    @Override
    @Nullable
    public String captureAndReportException(long epochMicros, @Nullable Throwable e, ElasticContext<?> parentContext) {
        String id = null;
        ErrorCapture errorCapture = captureException(epochMicros, e, parentContext, null);
        if (errorCapture != null) {
            id = errorCapture.getTraceContext().getId().toString();
            errorCapture.end();
        }
        return id;
    }

    @Override
    @Nullable
    public ErrorCapture captureException(@Nullable Throwable e, ElasticContext<?> parentContext, @Nullable ClassLoader initiatingClassLoader) {
        return captureException(System.currentTimeMillis() * 1000, e, parentContext, initiatingClassLoader);
    }

    @Nullable
    @Override
    public ErrorCapture captureException(@Nullable Throwable e, @Nullable ClassLoader initiatingClassLoader) {
        return captureException(System.currentTimeMillis() * 1000, e, currentContext(), initiatingClassLoader);
    }

    @Nullable
    private ErrorCapture captureException(long epochMicros, @Nullable Throwable e, ElasticContext<?> parentContext, @Nullable ClassLoader initiatingClassLoader) {
        if (!isRunning() || e == null) {
            return null;
        }

        if (!coreConfiguration.captureExceptionDetails()) {
            return null;
        }

        while (e != null && WildcardMatcher.anyMatch(coreConfiguration.getUnnestExceptions(), e.getClass().getName()) != null) {
            e = e.getCause();
        }

        // note: if we add inheritance support for exception filtering, caching would be required for performance
        if (e != null && !WildcardMatcher.isAnyMatch(coreConfiguration.getIgnoreExceptions(), e.getClass().getName())) {
            ErrorCapture error = errorPool.createInstance();
            error.withTimestamp(epochMicros);
            error.setException(e);
            Transaction currentTransaction = currentTransaction();
            if (currentTransaction != null) {
                if (currentTransaction.getNameForSerialization().length() > 0) {
                    error.setTransactionName(currentTransaction.getNameForSerialization());
                }
                error.setTransactionType(currentTransaction.getType());
                error.setTransactionSampled(currentTransaction.isSampled());
            }
            AbstractSpan<?> parent = parentContext.getSpan();
            if (parent != null) {
                error.asChildOf(parent);
                // don't discard spans leading up to an error, otherwise they'd point to an invalid parent
                parent.setNonDiscardable();
            } else {
                error.getTraceContext().getId().setToRandomValue();
                ServiceInfo serviceInfo = getServiceInfoForClassLoader(initiatingClassLoader);
                if (serviceInfo != null) {
                    error.getTraceContext().setServiceInfo(serviceInfo.getServiceName(), serviceInfo.getServiceVersion());
                }
            }
            parentContext.getBaggage()
                .storeBaggageInContext(error.getContext(), getConfig(CoreConfiguration.class).getBaggageToAttach());
            return error;
        }
        return null;
    }

    public ConfigurationRegistry getConfigurationRegistry() {
        return configurationRegistry;
    }

    @Override
    @SuppressWarnings({"unchecked", "rawtypes"})
    public <T> T getConfig(Class<T> configProvider) {
        T configuration = null;
        if (configs.containsKey(configProvider)) {
            configuration = (T) configurationRegistry.getConfig(configs.get(configProvider));
        } else if (ConfigurationOptionProvider.class.isAssignableFrom(configProvider)) {
             configuration = (T) configurationRegistry.getConfig((Class) configProvider);
        }
        if (configuration == null) {
            throw new IllegalStateException("no configuration available for " + configProvider.getName());
        }
        return configuration;
    }

    public void endTransaction(Transaction transaction) {
        if (logger.isDebugEnabled()) {
            logger.debug("endTransaction {}", transaction);
            if (logger.isTraceEnabled()) {
                logger.trace("ending transaction at",
                    new RuntimeException("this exception is just used to record where the transaction has been ended from"));
            }
        }
        if (!transaction.isNoop() &&
            (transaction.isSampled() || apmServerClient.supportsKeepingUnsampledTransaction())) {
            // we do report non-sampled transactions (without the context)
            reporter.report(transaction);
        } else {
            transaction.decrementReferences();
        }
    }

    public void reportPartialTransaction(Transaction transaction) {
        reporter.reportPartialTransaction(transaction);
    }

    public void endSpan(Span span) {
        if (logger.isDebugEnabled()) {
            logger.debug("endSpan {}", span);
            if (logger.isTraceEnabled()) {
                logger.trace("ending span at", new RuntimeException("this exception is just used to record where the span has been ended from"));
            }
        }

        if (!span.isSampled()) {
            Transaction transaction = span.getTransaction();
            if (transaction != null) {
                transaction.captureDroppedSpan(span);
            }
            span.decrementReferences();
            return;
        }
        if (span.isExit()) {
            if (span.getDuration() < spanConfiguration.getExitSpanMinDuration().getMicros()) {
                logger.debug("Span faster than exit_span_min_duration. Request discarding {}", span);
                span.requestDiscarding();
            }
        } else if (!span.isComposite()) {
            if (span.getDuration() < coreConfiguration.getSpanMinDuration().getMicros()) {
                logger.debug("Span faster than span_min_duration. Request discarding {}", span);
                span.requestDiscarding();
            }
        }
        if (span.isDiscarded()) {
            logger.debug("Discarding span {}", span);
            Transaction transaction = span.getTransaction();
            if (transaction != null) {
                transaction.captureDroppedSpan(span);
            }
            span.decrementReferences();
            return;

        }
        reportSpan(span);
    }

    private void reportSpan(Span span) {
        AbstractSpan<?> parent = span.getParent();
        if (parent != null && parent.isDiscarded()) {
            logger.warn("Reporting a child of an discarded span. The current span '{}' will not be shown in the UI. Consider deactivating span_min_duration.", span);
        }
        Transaction transaction = span.getTransaction();
        if (transaction != null) {
            transaction.getSpanCount().getReported().incrementAndGet();
        }
        // makes sure that parents are also non-discardable
        span.setNonDiscardable();

        reporter.report(span);
    }

    public void endError(ErrorCapture error) {
        reporter.report(error);
    }

    public TraceContext createSpanLink() {
        return spanLinkPool.createInstance();
    }

    public void recycle(Transaction transaction) {
        transactionPool.recycle(transaction);
    }

    public void recycle(Span span) {
        spanPool.recycle(span);
    }

    public void recycle(ErrorCapture error) {
        errorPool.recycle(error);
    }

    public void recycle(TraceContext traceContext) {
        spanLinkPool.recycle(traceContext);
    }

    public synchronized void stop() {
        if (tracerState == TracerState.STOPPED) {
            // may happen if explicitly stopped in a unit test and executed again within a shutdown hook
            return;
        }
        for (LifecycleListener lifecycleListener : lifecycleListeners) {
            try {
                lifecycleListener.stop();
            } catch (Exception e) {
                logger.warn("Suppressed exception while calling stop()", e);
            }
        }
        ExecutorUtils.shutdownAndWaitTermination(sharedPool);
        tracerState = TracerState.STOPPED;
        logger.info("Tracer switched to STOPPED state");
        if (logger.isDebugEnabled()) {
            logger.debug("Tracer stop stack trace: ", new Throwable("Expected - for debugging purposes"));
        }

        try {
            configurationRegistry.close();
            reporter.close();
        } catch (Exception e) {
            logger.warn("Suppressed exception while calling stop()", e);
        }
        //Shutting down logging resets the log level to OFF - subsequent tests in the class will get no log output, hence the guard
        if (!assertionsEnabled) {
            LoggingConfiguration.shutdown();
        }
    }

    public Reporter getReporter() {
        return reporter;
    }

    public Sampler getSampler() {
        return sampler;
    }

    @Override
    public ObjectPoolFactory getObjectPoolFactory() {
        return objectPoolFactory;
    }

    @Override
    public <K, V extends ReferenceCounted> ReferenceCountedMap<K, V> newReferenceCountedMap() {
        return new WeakReferenceCountedMap<>();
    }

    public void registerSpanListener(ActivationListener activationListener) {
        this.activationListeners.add(activationListener);
    }

    public List<ActivationListener> getActivationListeners() {
        return activationListeners;
    }

    /**
     * As opposed to {@link ElasticApmTracer#start(boolean)}, this method does not change the tracer's state and it's purpose
     * is to be called at JVM bootstrap.
     *
     * @param lifecycleListeners Lifecycle listeners
     */
    void init(List<LifecycleListener> lifecycleListeners) {
        this.lifecycleListeners.addAll(lifecycleListeners);
        for (LifecycleListener lifecycleListener : lifecycleListeners) {
            try {
                lifecycleListener.init(this);
            } catch (Exception e) {
                logger.error("Failed to init " + lifecycleListener.getClass().getName(), e);
            }
        }
    }

    /**
     * Starts the tracer. Depending on several environment and setup parameters, the tracer may be started synchronously
     * on this thread, or its start may be delayed and invoked on a dedicated thread.
     *
     * @param premain true if this tracer is attached through the {@code premain()} method (i.e. using the `javaagent`
     *                jvm parameter); false otherwise
     */
    public synchronized void start(boolean premain) {
        long delayInitMs = getConfig(CoreConfiguration.class).getDelayTracerStartMs();
        if (premain && shouldDelayOnPremain()) {
            delayInitMs = Math.max(delayInitMs, 5000L);
        }
        if (delayInitMs > 0) {
            startWithDelay(delayInitMs);
        } else {
            startSync();
        }
    }

    private boolean shouldDelayOnPremain() {
        return JvmRuntimeInfo.ofCurrentVM().getMajorVersion() <= 8 &&
            ClassLoader.getSystemClassLoader().getResource("org/apache/catalina/startup/Bootstrap.class") != null;
    }

    private synchronized void startWithDelay(final long delayInitMs) {
        ThreadPoolExecutor pool = ExecutorUtils.createSingleThreadDaemonPool("tracer-initializer", 1);
        pool.submit(new Runnable() {
            @Override
            public void run() {
                try {
                    logger.info("Delaying initialization of tracer for " + delayInitMs + "ms");
                    Thread.sleep(delayInitMs);
                    logger.info("end wait");
                } catch (InterruptedException e) {
                    logger.error(e.getMessage(), e);
                } finally {
                    ElasticApmTracer.this.startSync();
                }
            }
        });
        pool.shutdown();
    }

    private synchronized void startSync() {
        if (tracerState != TracerState.UNINITIALIZED) {
            logger.warn("Trying to start an already initialized agent");
            return;
        }
        apmServerClient.start();
        reporter.start();
        for (LifecycleListener lifecycleListener : lifecycleListeners) {
            try {
                lifecycleListener.start(this);
            } catch (Exception e) {
                logger.error("Failed to start " + lifecycleListener.getClass().getName(), e);
            }
        }
        tracerState = TracerState.RUNNING;
        if (recordingConfigOptionSet) {
            logger.info("Tracer switched to RUNNING state");
        } else {
            pause();
        }
    }

    public synchronized void onStressDetected() {
        currentlyUnderStress = true;
        if (tracerState == TracerState.RUNNING) {
            pause();
        }
    }

    public synchronized void onStressRelieved() {
        currentlyUnderStress = false;
        if (tracerState == TracerState.PAUSED && recordingConfigOptionSet) {
            resume();
        }
    }

    private synchronized void recordingConfigChanged(boolean oldValue, boolean newValue) {
        // if changed from true to false then:
        //      if current state is RUNNING - pause the agent
        //      otherwise - ignore
        // if changed from false to true then:
        //      if current state is RUNNING or STOPPED - no effect
        //      if current state is PAUSED and currentlyUnderStress==false - then resume
        if (oldValue && !newValue && tracerState == TracerState.RUNNING) {
            pause();
        } else if (!oldValue && newValue && tracerState == TracerState.PAUSED && !currentlyUnderStress) {
            resume();
        }
        recordingConfigOptionSet = newValue;
    }

    synchronized void pause() {
        if (tracerState != TracerState.RUNNING) {
            logger.warn("Attempting to pause the agent when it is already in a {} state", tracerState);
            return;
        }
        tracerState = TracerState.PAUSED;
        logger.info("Tracer switched to PAUSED state");
        for (LifecycleListener lifecycleListener : lifecycleListeners) {
            try {
                lifecycleListener.pause();
            } catch (Exception e) {
                logger.warn("Suppressed exception while calling pause()", e);
            }
        }
    }

    synchronized void resume() {
        if (tracerState != TracerState.PAUSED) {
            logger.warn("Attempting to resume the agent when it is in a {} state", tracerState);
            return;
        }
        for (LifecycleListener lifecycleListener : lifecycleListeners) {
            try {
                lifecycleListener.resume();
            } catch (Exception e) {
                logger.warn("Suppressed exception while calling resume()", e);
            }
        }
        tracerState = TracerState.RUNNING;
        logger.info("Tracer switched to RUNNING state");
    }

    @Override
    public boolean isRunning() {
        return tracerState == TracerState.RUNNING;
    }

    @Override
    @Nullable
    public Span createExitChildSpan() {
        AbstractSpan<?> active = getActive();
        if (active == null) {
            return null;
        }
        return active.createExitSpan();
    }

    @Override
    public TracerState getState() {
        return tracerState;
    }

    @Nullable
    public <T> T getLifecycleListener(Class<T> listenerClass) {
        for (LifecycleListener lifecycleListener : lifecycleListeners) {
            if (listenerClass.isInstance(lifecycleListener)) {
                return (T) lifecycleListener;
            }
        }
        return null;
    }

    /**
     * @return the currently active context, {@literal null} if there is none.
     */

    public ElasticContext<?> currentContext() {
        return activeStack.get().currentContext();
    }

    @Nullable
    @Override
    public AbstractSpan<?> getActive() {
        return currentContext().getSpan();
    }

    /**
     * Lazily wraps the currently active context if required, wrapper instance is cached with wrapperClass as key.
     * Wrapping is transparently handled by {@link #currentContext()}.
     *
     * @param wrapperClass wrapper type
     * @param wrapFunction wrapper creation function
     * @param <T>          wrapper type
     * @return newly (or previously) created wrapper
     */
    public <T extends ElasticContext<T>> T wrapActiveContextIfRequired(Class<T> wrapperClass, Callable<T> wrapFunction) {
        return activeStack.get().wrapActiveContextIfRequired(wrapperClass, wrapFunction, approximateContextSize);
    }

    public void activate(ElasticContext<?> context) {
        activeStack.get().activate(context, activationListeners);
    }

    public Scope activateInScope(final ElasticContext<?> context) {
        // already in scope
        if (currentContext() == context) {
            return NoopScope.INSTANCE;
        }
        context.activate();

        if (context instanceof Scope) {
            // we can take shortcut and avoid creating a separate object
            return (Scope) context;
        }
        return new Scope() {
            @Override
            public void close() {
                context.deactivate();
            }
        };
    }

    public void deactivate(ElasticContext<?> context) {
        activeStack.get().deactivate(context, activationListeners, assertionsEnabled);
    }

    public MetricRegistry getMetricRegistry() {
        return metricRegistry;
    }

    public List<ServiceInfo> getServiceInfoOverrides() {
        List<ServiceInfo> serviceInfos = new ArrayList<>(serviceInfoByClassLoader.approximateSize());
        for (Map.Entry<ClassLoader, ServiceInfo> entry : serviceInfoByClassLoader) {
            serviceInfos.add(entry.getValue());
        }
        return serviceInfos;
    }

    @Override
    public void setServiceInfoForClassLoader(@Nullable ClassLoader classLoader, ServiceInfo serviceInfo) {
        // overriding the service name/version for the bootstrap class loader is not an actual use-case
        // null may also mean we don't know about the initiating class loader
        if (classLoader == null
            || !serviceInfo.hasServiceName()
            // if the service name is set explicitly, don't override it
            || coreConfiguration.getServiceNameConfig().getUsedKey() != null) {
            return;
        }

        logger.debug("Using `{}` as the service name and `{}` as the service version for class loader [{}]", serviceInfo.getServiceName(), serviceInfo.getServiceVersion(), classLoader);
        if (!serviceInfoByClassLoader.containsKey(classLoader)) {
            serviceInfoByClassLoader.putIfAbsent(classLoader, serviceInfo);
        }
    }

    @Nullable
    @Override
    public ServiceInfo getServiceInfoForClassLoader(@Nullable ClassLoader initiatingClassLoader) {
        if (initiatingClassLoader == null) {
            return null;
        }
        return serviceInfoByClassLoader.get(initiatingClassLoader);
    }

    public void resetServiceInfoOverrides() {
        serviceInfoByClassLoader.clear();
    }

    public ApmServerClient getApmServerClient() {
        return apmServerClient;
    }

    public String getEphemeralId() {
        return ephemeralId;
    }

    public MetaDataFuture getMetaDataFuture() {
        return metaDataFuture;
    }

    public ScheduledThreadPoolExecutor getSharedSingleThreadedPool() {
        return sharedPool;
    }

    public void addShutdownHook(Closeable closeable) {
        lifecycleListeners.add(ClosableLifecycleListenerAdapter.of(closeable));
    }

    @Nullable
    @Override
    public <T extends co.elastic.apm.agent.tracer.Tracer> T probe(Class<T> type) {
        if (type.isInstance(this)) {
            return type.cast(this);
        } else {
            return null;
        }
    }

    @Override
    public <T extends co.elastic.apm.agent.tracer.Tracer> T require(Class<T> type) {
        T cast = probe(type);
        if (cast == null) {
            throw new IllegalStateException(this + " does not implement " + type.getName());
        }
        return cast;
    }

    @Override
    public Set<String> getTraceHeaderNames() {
        return TRACE_HEADER_NAMES;
    }

    @Override
    public ServiceInfo autoDetectedServiceInfo() {
        return AutoDetectedServiceInfo.autoDetected();
    }

    @Override
    public void reportLog(String log) {
        reporter.reportLog(log);
    }

    @Override
    public void reportLog(byte[] log) {
        reporter.reportLog(log);
    }

    @Nullable
    @Override
    public Service createService(String ephemeralId) {
        return new ServiceFactory().createService(
            coreConfiguration,
            ephemeralId,
            configurationRegistry.getConfig(ServerlessConfiguration.class).runsOnAwsLambda()
        );
    }
<<<<<<< HEAD

    @Override
    public void flush() {
        long flushTimeout = configurationRegistry.getConfig(ServerlessConfiguration.class).getDataFlushTimeout();
        try {
            if (!reporter.flush(flushTimeout, TimeUnit.MILLISECONDS, true)) {
                logger.error("APM data flush haven't completed within {} milliseconds.", flushTimeout);
            }
        } catch (Exception e) {
            logger.error("An error occurred on flushing APM data.", e);
        }
        logEnabledInstrumentations();
    }

    private void logEnabledInstrumentations() {
        if (enabledInstrumentationsLogger.isInfoEnabled()) {
            InstrumentationStats instrumentationStats = ElasticApmAgent.getInstrumentationStats();
            enabledInstrumentationsLogger.info("Used instrumentation groups: {}", instrumentationStats.getUsedInstrumentationGroups());
        }
    }

    @Override
    public void completeMetaData(String name, String version, String id, String region) {
        metaDataFuture.getFaaSMetaDataExtensionFuture().complete(new FaaSMetaDataExtension(
            new Framework(name, version),
            new NameAndIdField(null, id),
            region
        ));
    }
=======
>>>>>>> c0a9382f
}<|MERGE_RESOLUTION|>--- conflicted
+++ resolved
@@ -28,12 +28,8 @@
 import co.elastic.apm.agent.configuration.CoreConfiguration;
 import co.elastic.apm.agent.configuration.MetricsConfiguration;
 import co.elastic.apm.agent.configuration.ServerlessConfiguration;
-<<<<<<< HEAD
 import co.elastic.apm.agent.impl.metadata.*;
 import co.elastic.apm.agent.sdk.internal.util.LoggerUtils;
-=======
-import co.elastic.apm.agent.impl.metadata.ServiceFactory;
->>>>>>> c0a9382f
 import co.elastic.apm.agent.tracer.service.Service;
 import co.elastic.apm.agent.tracer.service.ServiceInfo;
 import co.elastic.apm.agent.configuration.SpanConfiguration;
@@ -84,7 +80,10 @@
 import java.util.List;
 import java.util.Map;
 import java.util.Set;
-import java.util.concurrent.*;
+import java.util.concurrent.Callable;
+import java.util.concurrent.CopyOnWriteArrayList;
+import java.util.concurrent.ScheduledThreadPoolExecutor;
+import java.util.concurrent.ThreadPoolExecutor;
 
 
 /**
@@ -999,7 +998,6 @@
             configurationRegistry.getConfig(ServerlessConfiguration.class).runsOnAwsLambda()
         );
     }
-<<<<<<< HEAD
 
     @Override
     public void flush() {
@@ -1029,6 +1027,4 @@
             region
         ));
     }
-=======
->>>>>>> c0a9382f
 }