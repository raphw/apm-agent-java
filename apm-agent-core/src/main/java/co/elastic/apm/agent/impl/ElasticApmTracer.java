/*
 * Licensed to Elasticsearch B.V. under one or more contributor
 * license agreements. See the NOTICE file distributed with
 * this work for additional information regarding copyright
 * ownership. Elasticsearch B.V. licenses this file to you under
 * the Apache License, Version 2.0 (the "License"); you may
 * not use this file except in compliance with the License.
 * You may obtain a copy of the License at
 *
 *   http://www.apache.org/licenses/LICENSE-2.0
 *
 * Unless required by applicable law or agreed to in writing,
 * software distributed under the License is distributed on an
 * "AS IS" BASIS, WITHOUT WARRANTIES OR CONDITIONS OF ANY
 * KIND, either express or implied.  See the License for the
 * specific language governing permissions and limitations
 * under the License.
 */
package co.elastic.apm.agent.impl;

import co.elastic.apm.agent.bci.ElasticApmAgent;
import co.elastic.apm.agent.bci.IndyBootstrap;
import co.elastic.apm.agent.bci.InstrumentationStats;
import co.elastic.apm.agent.collections.WeakReferenceCountedMap;
import co.elastic.apm.agent.common.JvmRuntimeInfo;
import co.elastic.apm.agent.common.util.WildcardMatcher;
import co.elastic.apm.agent.configuration.AutoDetectedServiceInfo;
import co.elastic.apm.agent.configuration.CoreConfiguration;
import co.elastic.apm.agent.configuration.MetricsConfiguration;
import co.elastic.apm.agent.configuration.ServerlessConfiguration;
<<<<<<< HEAD
import co.elastic.apm.agent.impl.metadata.*;
import co.elastic.apm.agent.sdk.internal.util.LoggerUtils;
=======
import co.elastic.apm.agent.impl.error.RedactedException;
import co.elastic.apm.agent.impl.metadata.ServiceFactory;
>>>>>>> d3e9d3e1
import co.elastic.apm.agent.tracer.service.Service;
import co.elastic.apm.agent.tracer.service.ServiceInfo;
import co.elastic.apm.agent.configuration.SpanConfiguration;
import co.elastic.apm.agent.context.ClosableLifecycleListenerAdapter;
import co.elastic.apm.agent.context.LifecycleListener;
import co.elastic.apm.agent.impl.baggage.Baggage;
import co.elastic.apm.agent.impl.baggage.W3CBaggagePropagation;
import co.elastic.apm.agent.impl.error.ErrorCapture;
import co.elastic.apm.agent.impl.sampling.ProbabilitySampler;
import co.elastic.apm.agent.impl.sampling.Sampler;
import co.elastic.apm.agent.impl.stacktrace.StacktraceConfiguration;
import co.elastic.apm.agent.impl.transaction.AbstractSpan;
import co.elastic.apm.agent.impl.transaction.ElasticContext;
import co.elastic.apm.agent.impl.transaction.Span;
import co.elastic.apm.agent.impl.transaction.TraceContext;
import co.elastic.apm.agent.impl.transaction.Transaction;
import co.elastic.apm.agent.logging.LoggingConfiguration;
import co.elastic.apm.agent.metrics.MetricRegistry;
import co.elastic.apm.agent.objectpool.ObjectPool;
import co.elastic.apm.agent.objectpool.ObjectPoolFactory;
import co.elastic.apm.agent.report.ApmServerClient;
import co.elastic.apm.agent.report.Reporter;
import co.elastic.apm.agent.report.ReporterConfiguration;
import co.elastic.apm.agent.sdk.internal.util.PrivilegedActionUtils;
import co.elastic.apm.agent.sdk.internal.util.VersionUtils;
import co.elastic.apm.agent.sdk.logging.Logger;
import co.elastic.apm.agent.sdk.logging.LoggerFactory;
import co.elastic.apm.agent.sdk.weakconcurrent.WeakConcurrent;
import co.elastic.apm.agent.sdk.weakconcurrent.WeakMap;
import co.elastic.apm.agent.tracer.GlobalTracer;
import co.elastic.apm.agent.tracer.Scope;
import co.elastic.apm.agent.tracer.dispatch.HeaderGetter;
import co.elastic.apm.agent.tracer.reference.ReferenceCounted;
import co.elastic.apm.agent.tracer.reference.ReferenceCountedMap;
import co.elastic.apm.agent.util.DependencyInjectingServiceLoader;
import co.elastic.apm.agent.util.ExecutorUtils;
import org.stagemonitor.configuration.ConfigurationOption;
import org.stagemonitor.configuration.ConfigurationOptionProvider;
import org.stagemonitor.configuration.ConfigurationRegistry;

import javax.annotation.Nullable;
import java.io.Closeable;
import java.io.File;
import java.util.ArrayList;
import java.util.Collections;
import java.util.HashMap;
import java.util.HashSet;
import java.util.List;
import java.util.Map;
import java.util.Set;
import java.util.concurrent.Callable;
import java.util.concurrent.CopyOnWriteArrayList;
import java.util.concurrent.ScheduledThreadPoolExecutor;
import java.util.concurrent.ThreadPoolExecutor;


/**
 * This is the tracer implementation which provides access to lower level agent functionality.
 * <p>
 * Note that this is a internal API, so there are no guarantees in terms of backwards compatibility.
 * </p>
 */
public class ElasticApmTracer implements Tracer {
    private static final Logger logger = LoggerFactory.getLogger(ElasticApmTracer.class);
    private static final Logger enabledInstrumentationsLogger = LoggerUtils.logOnce(logger);

    private static final WeakMap<ClassLoader, ServiceInfo> serviceInfoByClassLoader = WeakConcurrent.buildMap();

    private static final Map<Class<?>, Class<? extends ConfigurationOptionProvider>> configs = new HashMap<>();

    public static final Set<String> TRACE_HEADER_NAMES;

    static {
        Set<String> headerNames = new HashSet<>();
        headerNames.addAll(TraceContext.TRACE_TEXTUAL_HEADERS);
        headerNames.add(W3CBaggagePropagation.BAGGAGE_HEADER_NAME);
        TRACE_HEADER_NAMES = Collections.unmodifiableSet(headerNames);
    }

    private static volatile boolean classloaderCheckOk = false;

    private final ConfigurationRegistry configurationRegistry;
    private final ApmServerClient apmServerClient;
    private final List<LifecycleListener> lifecycleListeners = new CopyOnWriteArrayList<>();
    private final ObjectPool<Transaction> transactionPool;
    private final ObjectPool<Span> spanPool;
    private final ObjectPool<ErrorCapture> errorPool;
    private final ObjectPool<TraceContext> spanLinkPool;
    private final Reporter reporter;
    private final ObjectPoolFactory objectPoolFactory;

    private final EmptyElasticContext emptyContext;

    private final ThreadLocal<ActiveStack> activeStack = new ThreadLocal<ActiveStack>() {
        @Override
        protected ActiveStack initialValue() {
            return new ActiveStack(transactionMaxSpans, emptyContext);
        }
    };

    private final CoreConfiguration coreConfiguration;
    private final int transactionMaxSpans;
    private final SpanConfiguration spanConfiguration;
    private final List<ActivationListener> activationListeners;
    private final MetricRegistry metricRegistry;
    private final ScheduledThreadPoolExecutor sharedPool;
    private final int approximateContextSize;
    private Sampler sampler;
    boolean assertionsEnabled = false;

    /**
     * The tracer state is volatile to ensure thread safety when queried through {@link ElasticApmTracer#isRunning()} or
     * {@link ElasticApmTracer#getState()}, or when updated through one of the lifecycle-effecting synchronized methods
     * {@link ElasticApmTracer#start(boolean)}}, {@link ElasticApmTracer#pause()}, {@link ElasticApmTracer#resume()} or
     * {@link ElasticApmTracer#stop()}.
     */
    private volatile TracerState tracerState = TracerState.UNINITIALIZED;
    private volatile boolean currentlyUnderStress = false;
    private volatile boolean recordingConfigOptionSet;
    private final String ephemeralId;
    private final MetaDataFuture metaDataFuture;

    static {
        checkClassloader();
        configs.put(co.elastic.apm.agent.tracer.configuration.CoreConfiguration.class, CoreConfiguration.class);
        configs.put(co.elastic.apm.agent.tracer.configuration.LoggingConfiguration.class, LoggingConfiguration.class);
        configs.put(co.elastic.apm.agent.tracer.configuration.MetricsConfiguration.class, MetricsConfiguration.class);
        configs.put(co.elastic.apm.agent.tracer.configuration.ReporterConfiguration.class, ReporterConfiguration.class);
        configs.put(co.elastic.apm.agent.tracer.configuration.ServerlessConfiguration.class, ServerlessConfiguration.class);
        configs.put(co.elastic.apm.agent.tracer.configuration.StacktraceConfiguration.class, StacktraceConfiguration.class);
    }

    private static void checkClassloader() {
        ClassLoader cl = PrivilegedActionUtils.getClassLoader(GlobalTracer.class);

        // agent currently loaded in the bootstrap CL, which is the current correct location
        if (cl == null) {
            return;
        }

        if (classloaderCheckOk) {
            return;
        }

        String agentLocation = PrivilegedActionUtils.getProtectionDomain(GlobalTracer.class).getCodeSource().getLocation().getFile();
        if (!agentLocation.endsWith(".jar")) {
            // agent is not packaged, thus we assume running tests
            classloaderCheckOk = true;
            return;
        }

        String premainClass = VersionUtils.getManifestEntry(new File(agentLocation), "Premain-Class");
        if (null == premainClass) {
            // packaged within a .jar, but not within an agent jar, thus we assume it's still for testing
            classloaderCheckOk = true;
            return;
        }

        if (premainClass.startsWith("co.elastic.apm.agent")) {
            // premain class will only be present when packaged as an agent jar
            classloaderCheckOk = true;
            return;
        }

        // A packaged agent class has been loaded outside of bootstrap classloader, we are not in the context of
        // unit/integration tests, that's likely a setup issue where the agent jar has been added to application
        // classpath.
        throw new IllegalStateException(String.format("Agent setup error: agent jar file \"%s\"  likely referenced in JVM or application classpath", agentLocation));

    }

    ElasticApmTracer(ConfigurationRegistry configurationRegistry, MetricRegistry metricRegistry, Reporter reporter, ObjectPoolFactory poolFactory,
                     ApmServerClient apmServerClient, final String ephemeralId, MetaDataFuture metaDataFuture) {
        this.emptyContext = new EmptyElasticContext(this);
        this.metricRegistry = metricRegistry;
        this.configurationRegistry = configurationRegistry;
        this.reporter = reporter;
        this.apmServerClient = apmServerClient;
        this.ephemeralId = ephemeralId;
        this.metaDataFuture = metaDataFuture;
        int maxPooledElements = configurationRegistry.getConfig(ReporterConfiguration.class).getMaxQueueSize() * 2;
        coreConfiguration = configurationRegistry.getConfig(CoreConfiguration.class);
        transactionMaxSpans = coreConfiguration.getTransactionMaxSpans();
        spanConfiguration = configurationRegistry.getConfig(SpanConfiguration.class);

        TracerConfiguration tracerConfiguration = configurationRegistry.getConfig(TracerConfiguration.class);
        recordingConfigOptionSet = tracerConfiguration.getRecordingConfig().get();
        tracerConfiguration.getRecordingConfig().addChangeListener(new ConfigurationOption.ChangeListener<Boolean>() {
            @Override
            public void onChange(ConfigurationOption<?> configurationOption, Boolean oldValue, Boolean newValue) {
                ElasticApmTracer.this.recordingConfigChanged(oldValue, newValue);
            }
        });

        this.objectPoolFactory = poolFactory;
        transactionPool = poolFactory.createTransactionPool(maxPooledElements, this);
        spanPool = poolFactory.createSpanPool(maxPooledElements, this);

        // we are assuming that we don't need as many errors as spans or transactions
        errorPool = poolFactory.createErrorPool(maxPooledElements / 2, this);

        // span links pool allows for 10X the maximum allowed span links per span
        spanLinkPool = poolFactory.createSpanLinkPool(AbstractSpan.MAX_ALLOWED_SPAN_LINKS * 10, this);

        sampler = ProbabilitySampler.of(coreConfiguration.getSampleRate().get());
        coreConfiguration.getSampleRate().addChangeListener(new ConfigurationOption.ChangeListener<Double>() {
            @Override
            public void onChange(ConfigurationOption<?> configurationOption, Double oldValue, Double newValue) {
                sampler = ProbabilitySampler.of(newValue);
            }
        });
        this.activationListeners = DependencyInjectingServiceLoader.load(ActivationListener.class, this);
        sharedPool = ExecutorUtils.createSingleThreadSchedulingDaemonPool("shared");
        IndyBootstrap.setFallbackLogExecutor(sharedPool);

        // The estimated number of wrappers is linear to the number of the number of external/OTel plugins
        // - for an internal agent context, there will be at most one wrapper per external/OTel plugin.
        // - for a context created by an external/OTel, we have one less wrapper required
        approximateContextSize = coreConfiguration.getExternalPluginsCount() + 1; // +1 extra is for the OTel API plugin

        // sets the assertionsEnabled flag to true if indeed enabled
        //noinspection AssertWithSideEffects
        assert assertionsEnabled = true;
    }

    @Override
    @Nullable
    public Transaction startRootTransaction(@Nullable ClassLoader initiatingClassLoader) {
        return startRootTransaction(sampler, -1, currentContext().getBaggage(), initiatingClassLoader);
    }

    @Override
    @Nullable
    public Transaction startRootTransaction(@Nullable ClassLoader initiatingClassLoader, long epochMicro) {
        return startRootTransaction(sampler, epochMicro, currentContext().getBaggage(), initiatingClassLoader);
    }

    @Nullable
    @Override
    public Transaction startRootTransaction(@Nullable ClassLoader initiatingClassLoader, Baggage baseBaggage, long epochMicro) {
        return startRootTransaction(sampler, epochMicro, baseBaggage, initiatingClassLoader);
    }


    @Nullable
    public Transaction startRootTransaction(Sampler sampler, long epochMicros, @Nullable ClassLoader initiatingClassLoader) {
        return startRootTransaction(sampler, epochMicros, currentContext().getBaggage(), initiatingClassLoader);
    }

    @Override
    @Nullable
    public Transaction startRootTransaction(Sampler sampler, long epochMicros, Baggage baseBaggage, @Nullable ClassLoader initiatingClassLoader) {
        Transaction transaction = null;
        if (isRunning()) {
            transaction = createTransaction().startRoot(epochMicros, sampler, baseBaggage);
            afterTransactionStart(initiatingClassLoader, transaction);
        }
        return transaction;
    }

    @Override
    @Nullable
    public <T, C> Transaction startChildTransaction(@Nullable C headerCarrier, HeaderGetter<T, C> headersGetter, @Nullable ClassLoader initiatingClassLoader) {
        return startChildTransaction(headerCarrier, headersGetter, sampler, -1, initiatingClassLoader);
    }

    @Override
    @Nullable
    public <T, C> Transaction startChildTransaction(@Nullable C headerCarrier, HeaderGetter<T, C> headersGetter, @Nullable ClassLoader initiatingClassLoader, Baggage baseBaggage, long epochMicros) {
        return startChildTransaction(headerCarrier, headersGetter, sampler, epochMicros, initiatingClassLoader);
    }

    @Override
    @Nullable
    public <T, C> Transaction startChildTransaction(@Nullable C headerCarrier, HeaderGetter<T, C> headersGetter, Sampler sampler,
                                                    long epochMicros, @Nullable ClassLoader initiatingClassLoader) {
        return startChildTransaction(headerCarrier, headersGetter, sampler, epochMicros, currentContext().getBaggage(), initiatingClassLoader);
    }

    @Nullable
    private <T, C> Transaction startChildTransaction(@Nullable C headerCarrier, HeaderGetter<T, C> headersGetter, Sampler sampler,
                                                     long epochMicros, Baggage baseBaggage, @Nullable ClassLoader initiatingClassLoader) {
        Transaction transaction = null;
        if (isRunning()) {
            transaction = createTransaction().start(headerCarrier,
                headersGetter, epochMicros, sampler, baseBaggage);
            afterTransactionStart(initiatingClassLoader, transaction);
        }
        return transaction;
    }

    private void afterTransactionStart(@Nullable ClassLoader initiatingClassLoader, Transaction transaction) {
        if (logger.isDebugEnabled()) {
            logger.debug("startTransaction {}", transaction);
            if (logger.isTraceEnabled()) {
                logger.trace("starting transaction at",
                    new RuntimeException("this exception is just used to record where the transaction has been started from"));
            }
        }
        final ServiceInfo serviceInfo = getServiceInfoForClassLoader(initiatingClassLoader);
        if (serviceInfo != null) {
            transaction.getTraceContext().setServiceInfo(serviceInfo.getServiceName(), serviceInfo.getServiceVersion());
        }
    }

    public Transaction noopTransaction() {
        return createTransaction().startNoop();
    }

    private Transaction createTransaction() {
        Transaction transaction = transactionPool.createInstance();
        while (transaction.getReferenceCount() != 0) {
            logger.warn("Tried to start a transaction with a non-zero reference count {} {}", transaction.getReferenceCount(), transaction);
            transaction = transactionPool.createInstance();
        }
        return transaction;
    }

    @Override
    @Nullable
    public Transaction currentTransaction() {
        return currentContext().getTransaction();
    }

    @Nullable
    @Override
    public ErrorCapture getActiveError() {
        return ErrorCapture.getActive();
    }

    /**
     * Starts a span with a given parent context.
     * <p>
     * This method makes it possible to start a span after the parent has already ended.
     * </p>
     *
     * @param parentContext the trace context of the parent
     * @return a new started span
     */
    /**
     * Starts a span with a given parent context.
     * <p>
     * This method makes it possible to start a span after the parent has already ended.
     * </p>
     *
     * @param childContextCreator extracts the trace context to generate based on the provided parent
     * @param parentContext       the trace context of the parent
     * @param baggage             the baggage to use for the newly created span
     * @param <T>                 the type of the parent context
     * @return a new started span
     */
    public <T> Span startSpan(TraceContext.ChildContextCreator<T> childContextCreator, T parentContext, Baggage baggage) {
        return startSpan(childContextCreator, parentContext, baggage, -1);
    }

    public Span startSpan(AbstractSpan<?> parent, Baggage baggage, long epochMicros) {
        return startSpan(TraceContext.fromParent(), parent, baggage, epochMicros);
    }

    /**
     * @param parentContext the trace context of the parent
     * @param epochMicros   the start timestamp of the span in microseconds after epoch
     * @return a new started span
     */
    public <T> Span startSpan(TraceContext.ChildContextCreator<T> childContextCreator, T parentContext, Baggage baggage, long epochMicros) {
        return createSpan().start(childContextCreator, parentContext, baggage, epochMicros);
    }

    private Span createSpan() {
        Span span = spanPool.createInstance();
        while (span.getReferenceCount() != 0) {
            logger.warn("Tried to start a span with a non-zero reference count {} {}", span.getReferenceCount(), span);
            span = spanPool.createInstance();
        }
        return span;
    }

    @Override
    public void captureAndReportException(@Nullable Throwable e, ClassLoader initiatingClassLoader) {
        ErrorCapture errorCapture = captureException(System.currentTimeMillis() * 1000, e, currentContext(), initiatingClassLoader);
        if (errorCapture != null) {
            errorCapture.end();
        }
    }

    @Override
    @Nullable
    public String captureAndReportException(long epochMicros, @Nullable Throwable e, ElasticContext<?> parentContext) {
        String id = null;
        ErrorCapture errorCapture = captureException(epochMicros, e, parentContext, null);
        if (errorCapture != null) {
            id = errorCapture.getTraceContext().getId().toString();
            errorCapture.end();
        }
        return id;
    }

    @Override
    @Nullable
    public ErrorCapture captureException(@Nullable Throwable e, ElasticContext<?> parentContext, @Nullable ClassLoader initiatingClassLoader) {
        return captureException(System.currentTimeMillis() * 1000, e, parentContext, initiatingClassLoader);
    }

    @Nullable
    @Override
    public ErrorCapture captureException(@Nullable Throwable e, @Nullable ClassLoader initiatingClassLoader) {
        return captureException(System.currentTimeMillis() * 1000, e, currentContext(), initiatingClassLoader);
    }

    @Nullable
    private ErrorCapture captureException(long epochMicros, @Nullable Throwable e, ElasticContext<?> parentContext, @Nullable ClassLoader initiatingClassLoader) {
        if (!isRunning() || e == null) {
            return null;
        }

        if (!coreConfiguration.captureExceptionDetails()) {
            return null;
        }

        e = redactExceptionIfRequired(e);

        while (e != null && WildcardMatcher.anyMatch(coreConfiguration.getUnnestExceptions(), e.getClass().getName()) != null) {
            e = e.getCause();
        }

        // note: if we add inheritance support for exception filtering, caching would be required for performance
        if (e != null && !WildcardMatcher.isAnyMatch(coreConfiguration.getIgnoreExceptions(), e.getClass().getName())) {
            ErrorCapture error = errorPool.createInstance();
            error.withTimestamp(epochMicros);
            error.setException(e);
            Transaction currentTransaction = currentTransaction();
            if (currentTransaction != null) {
                if (currentTransaction.getNameForSerialization().length() > 0) {
                    error.setTransactionName(currentTransaction.getNameForSerialization());
                }
                error.setTransactionType(currentTransaction.getType());
                error.setTransactionSampled(currentTransaction.isSampled());
            }
            AbstractSpan<?> parent = parentContext.getSpan();
            if (parent != null) {
                error.asChildOf(parent);
                // don't discard spans leading up to an error, otherwise they'd point to an invalid parent
                parent.setNonDiscardable();
            } else {
                error.getTraceContext().getId().setToRandomValue();
                ServiceInfo serviceInfo = getServiceInfoForClassLoader(initiatingClassLoader);
                if (serviceInfo != null) {
                    error.getTraceContext().setServiceInfo(serviceInfo.getServiceName(), serviceInfo.getServiceVersion());
                }
            }
            parentContext.getBaggage()
                .storeBaggageInContext(error.getContext(), getConfig(CoreConfiguration.class).getBaggageToAttach());
            return error;
        }
        return null;
    }

    public ConfigurationRegistry getConfigurationRegistry() {
        return configurationRegistry;
    }

    @Override
    @SuppressWarnings({"unchecked", "rawtypes"})
    public <T> T getConfig(Class<T> configProvider) {
        T configuration = null;
        if (configs.containsKey(configProvider)) {
            configuration = (T) configurationRegistry.getConfig(configs.get(configProvider));
        } else if (ConfigurationOptionProvider.class.isAssignableFrom(configProvider)) {
             configuration = (T) configurationRegistry.getConfig((Class) configProvider);
        }
        if (configuration == null) {
            throw new IllegalStateException("no configuration available for " + configProvider.getName());
        }
        return configuration;
    }

    public void endTransaction(Transaction transaction) {
        if (logger.isDebugEnabled()) {
            logger.debug("endTransaction {}", transaction);
            if (logger.isTraceEnabled()) {
                logger.trace("ending transaction at",
                    new RuntimeException("this exception is just used to record where the transaction has been ended from"));
            }
        }
        if (!transaction.isNoop() &&
            (transaction.isSampled() || apmServerClient.supportsKeepingUnsampledTransaction())) {
            // we do report non-sampled transactions (without the context)
            reporter.report(transaction);
        } else {
            transaction.decrementReferences();
        }
    }

    public void reportPartialTransaction(Transaction transaction) {
        reporter.reportPartialTransaction(transaction);
    }

    public void endSpan(Span span) {
        if (logger.isDebugEnabled()) {
            logger.debug("endSpan {}", span);
            if (logger.isTraceEnabled()) {
                logger.trace("ending span at", new RuntimeException("this exception is just used to record where the span has been ended from"));
            }
        }

        if (!span.isSampled()) {
            Transaction transaction = span.getTransaction();
            if (transaction != null) {
                transaction.captureDroppedSpan(span);
            }
            span.decrementReferences();
            return;
        }
        if (span.isExit()) {
            if (span.getDuration() < spanConfiguration.getExitSpanMinDuration().getMicros()) {
                logger.debug("Span faster than exit_span_min_duration. Request discarding {}", span);
                span.requestDiscarding();
            }
        } else if (!span.isComposite()) {
            if (span.getDuration() < coreConfiguration.getSpanMinDuration().getMicros()) {
                logger.debug("Span faster than span_min_duration. Request discarding {}", span);
                span.requestDiscarding();
            }
        }
        if (span.isDiscarded()) {
            logger.debug("Discarding span {}", span);
            Transaction transaction = span.getTransaction();
            if (transaction != null) {
                transaction.captureDroppedSpan(span);
            }
            span.decrementReferences();
            return;

        }
        reportSpan(span);
    }

    private void reportSpan(Span span) {
        AbstractSpan<?> parent = span.getParent();
        if (parent != null && parent.isDiscarded()) {
            logger.warn("Reporting a child of an discarded span. The current span '{}' will not be shown in the UI. Consider deactivating span_min_duration.", span);
        }
        Transaction transaction = span.getTransaction();
        if (transaction != null) {
            transaction.getSpanCount().getReported().incrementAndGet();
        }
        // makes sure that parents are also non-discardable
        span.setNonDiscardable();

        reporter.report(span);
    }

    public void endError(ErrorCapture error) {
        reporter.report(error);
    }

    public TraceContext createSpanLink() {
        return spanLinkPool.createInstance();
    }

    public void recycle(Transaction transaction) {
        transactionPool.recycle(transaction);
    }

    public void recycle(Span span) {
        spanPool.recycle(span);
    }

    public void recycle(ErrorCapture error) {
        errorPool.recycle(error);
    }

    public void recycle(TraceContext traceContext) {
        spanLinkPool.recycle(traceContext);
    }

    public synchronized void stop() {
        if (tracerState == TracerState.STOPPED) {
            // may happen if explicitly stopped in a unit test and executed again within a shutdown hook
            return;
        }
        for (LifecycleListener lifecycleListener : lifecycleListeners) {
            try {
                lifecycleListener.stop();
            } catch (Exception e) {
                logger.warn("Suppressed exception while calling stop()", e);
            }
        }
        ExecutorUtils.shutdownAndWaitTermination(sharedPool);
        tracerState = TracerState.STOPPED;
        logger.info("Tracer switched to STOPPED state");
        if (logger.isDebugEnabled()) {
            logger.debug("Tracer stop stack trace: ", new Throwable("Expected - for debugging purposes"));
        }

        try {
            configurationRegistry.close();
            reporter.close();
        } catch (Exception e) {
            logger.warn("Suppressed exception while calling stop()", e);
        }
        //Shutting down logging resets the log level to OFF - subsequent tests in the class will get no log output, hence the guard
        if (!assertionsEnabled) {
            LoggingConfiguration.shutdown();
        }
    }

    public Reporter getReporter() {
        return reporter;
    }

    public Sampler getSampler() {
        return sampler;
    }

    @Override
    public ObjectPoolFactory getObjectPoolFactory() {
        return objectPoolFactory;
    }

    @Override
    public <K, V extends ReferenceCounted> ReferenceCountedMap<K, V> newReferenceCountedMap() {
        return new WeakReferenceCountedMap<>();
    }

    public void registerSpanListener(ActivationListener activationListener) {
        this.activationListeners.add(activationListener);
    }

    public List<ActivationListener> getActivationListeners() {
        return activationListeners;
    }

    /**
     * As opposed to {@link ElasticApmTracer#start(boolean)}, this method does not change the tracer's state and it's purpose
     * is to be called at JVM bootstrap.
     *
     * @param lifecycleListeners Lifecycle listeners
     */
    void init(List<LifecycleListener> lifecycleListeners) {
        this.lifecycleListeners.addAll(lifecycleListeners);
        for (LifecycleListener lifecycleListener : lifecycleListeners) {
            try {
                lifecycleListener.init(this);
            } catch (Exception e) {
                logger.error("Failed to init " + lifecycleListener.getClass().getName(), e);
            }
        }
    }

    /**
     * Starts the tracer. Depending on several environment and setup parameters, the tracer may be started synchronously
     * on this thread, or its start may be delayed and invoked on a dedicated thread.
     *
     * @param premain true if this tracer is attached through the {@code premain()} method (i.e. using the `javaagent`
     *                jvm parameter); false otherwise
     */
    public synchronized void start(boolean premain) {
        long delayInitMs = getConfig(CoreConfiguration.class).getDelayTracerStartMs();
        if (premain && shouldDelayOnPremain()) {
            delayInitMs = Math.max(delayInitMs, 5000L);
        }
        if (delayInitMs > 0) {
            startWithDelay(delayInitMs);
        } else {
            startSync();
        }
    }

    private boolean shouldDelayOnPremain() {
        return JvmRuntimeInfo.ofCurrentVM().getMajorVersion() <= 8 &&
            ClassLoader.getSystemClassLoader().getResource("org/apache/catalina/startup/Bootstrap.class") != null;
    }

    private synchronized void startWithDelay(final long delayInitMs) {
        ThreadPoolExecutor pool = ExecutorUtils.createSingleThreadDaemonPool("tracer-initializer", 1);
        pool.submit(new Runnable() {
            @Override
            public void run() {
                try {
                    logger.info("Delaying initialization of tracer for " + delayInitMs + "ms");
                    Thread.sleep(delayInitMs);
                    logger.info("end wait");
                } catch (InterruptedException e) {
                    logger.error(e.getMessage(), e);
                } finally {
                    ElasticApmTracer.this.startSync();
                }
            }
        });
        pool.shutdown();
    }

    private synchronized void startSync() {
        if (tracerState != TracerState.UNINITIALIZED) {
            logger.warn("Trying to start an already initialized agent");
            return;
        }
        apmServerClient.start();
        reporter.start();
        for (LifecycleListener lifecycleListener : lifecycleListeners) {
            try {
                lifecycleListener.start(this);
            } catch (Exception e) {
                logger.error("Failed to start " + lifecycleListener.getClass().getName(), e);
            }
        }
        tracerState = TracerState.RUNNING;
        if (recordingConfigOptionSet) {
            logger.info("Tracer switched to RUNNING state");
        } else {
            pause();
        }
    }

    public synchronized void onStressDetected() {
        currentlyUnderStress = true;
        if (tracerState == TracerState.RUNNING) {
            pause();
        }
    }

    public synchronized void onStressRelieved() {
        currentlyUnderStress = false;
        if (tracerState == TracerState.PAUSED && recordingConfigOptionSet) {
            resume();
        }
    }

    private synchronized void recordingConfigChanged(boolean oldValue, boolean newValue) {
        // if changed from true to false then:
        //      if current state is RUNNING - pause the agent
        //      otherwise - ignore
        // if changed from false to true then:
        //      if current state is RUNNING or STOPPED - no effect
        //      if current state is PAUSED and currentlyUnderStress==false - then resume
        if (oldValue && !newValue && tracerState == TracerState.RUNNING) {
            pause();
        } else if (!oldValue && newValue && tracerState == TracerState.PAUSED && !currentlyUnderStress) {
            resume();
        }
        recordingConfigOptionSet = newValue;
    }

    synchronized void pause() {
        if (tracerState != TracerState.RUNNING) {
            logger.warn("Attempting to pause the agent when it is already in a {} state", tracerState);
            return;
        }
        tracerState = TracerState.PAUSED;
        logger.info("Tracer switched to PAUSED state");
        for (LifecycleListener lifecycleListener : lifecycleListeners) {
            try {
                lifecycleListener.pause();
            } catch (Exception e) {
                logger.warn("Suppressed exception while calling pause()", e);
            }
        }
    }

    synchronized void resume() {
        if (tracerState != TracerState.PAUSED) {
            logger.warn("Attempting to resume the agent when it is in a {} state", tracerState);
            return;
        }
        for (LifecycleListener lifecycleListener : lifecycleListeners) {
            try {
                lifecycleListener.resume();
            } catch (Exception e) {
                logger.warn("Suppressed exception while calling resume()", e);
            }
        }
        tracerState = TracerState.RUNNING;
        logger.info("Tracer switched to RUNNING state");
    }

    @Override
    public boolean isRunning() {
        return tracerState == TracerState.RUNNING;
    }

    @Override
    @Nullable
    public Span createExitChildSpan() {
        AbstractSpan<?> active = getActive();
        if (active == null) {
            return null;
        }
        return active.createExitSpan();
    }

    @Override
    public TracerState getState() {
        return tracerState;
    }

    @Nullable
    public <T> T getLifecycleListener(Class<T> listenerClass) {
        for (LifecycleListener lifecycleListener : lifecycleListeners) {
            if (listenerClass.isInstance(lifecycleListener)) {
                return (T) lifecycleListener;
            }
        }
        return null;
    }

    /**
     * @return the currently active context, {@literal null} if there is none.
     */

    public ElasticContext<?> currentContext() {
        return activeStack.get().currentContext();
    }

    @Nullable
    @Override
    public AbstractSpan<?> getActive() {
        return currentContext().getSpan();
    }

    /**
     * Lazily wraps the currently active context if required, wrapper instance is cached with wrapperClass as key.
     * Wrapping is transparently handled by {@link #currentContext()}.
     *
     * @param wrapperClass wrapper type
     * @param wrapFunction wrapper creation function
     * @param <T>          wrapper type
     * @return newly (or previously) created wrapper
     */
    public <T extends ElasticContext<T>> T wrapActiveContextIfRequired(Class<T> wrapperClass, Callable<T> wrapFunction) {
        return activeStack.get().wrapActiveContextIfRequired(wrapperClass, wrapFunction, approximateContextSize);
    }

    public void activate(ElasticContext<?> context) {
        activeStack.get().activate(context, activationListeners);
    }

    public Scope activateInScope(final ElasticContext<?> context) {
        // already in scope
        if (currentContext() == context) {
            return NoopScope.INSTANCE;
        }
        context.activate();

        if (context instanceof Scope) {
            // we can take shortcut and avoid creating a separate object
            return (Scope) context;
        }
        return new Scope() {
            @Override
            public void close() {
                context.deactivate();
            }
        };
    }

    public void deactivate(ElasticContext<?> context) {
        activeStack.get().deactivate(context, activationListeners, assertionsEnabled);
    }

    public MetricRegistry getMetricRegistry() {
        return metricRegistry;
    }

    public List<ServiceInfo> getServiceInfoOverrides() {
        List<ServiceInfo> serviceInfos = new ArrayList<>(serviceInfoByClassLoader.approximateSize());
        for (Map.Entry<ClassLoader, ServiceInfo> entry : serviceInfoByClassLoader) {
            serviceInfos.add(entry.getValue());
        }
        return serviceInfos;
    }

    @Override
    public void setServiceInfoForClassLoader(@Nullable ClassLoader classLoader, ServiceInfo serviceInfo) {
        // overriding the service name/version for the bootstrap class loader is not an actual use-case
        // null may also mean we don't know about the initiating class loader
        if (classLoader == null
            || !serviceInfo.hasServiceName()
            // if the service name is set explicitly, don't override it
            || coreConfiguration.getServiceNameConfig().getUsedKey() != null) {
            return;
        }

        logger.debug("Using `{}` as the service name and `{}` as the service version for class loader [{}]", serviceInfo.getServiceName(), serviceInfo.getServiceVersion(), classLoader);
        if (!serviceInfoByClassLoader.containsKey(classLoader)) {
            serviceInfoByClassLoader.putIfAbsent(classLoader, serviceInfo);
        }
    }

    @Nullable
    @Override
    public ServiceInfo getServiceInfoForClassLoader(@Nullable ClassLoader initiatingClassLoader) {
        if (initiatingClassLoader == null) {
            return null;
        }
        return serviceInfoByClassLoader.get(initiatingClassLoader);
    }

    public void resetServiceInfoOverrides() {
        serviceInfoByClassLoader.clear();
    }

    public ApmServerClient getApmServerClient() {
        return apmServerClient;
    }

    public String getEphemeralId() {
        return ephemeralId;
    }

    public MetaDataFuture getMetaDataFuture() {
        return metaDataFuture;
    }

    public ScheduledThreadPoolExecutor getSharedSingleThreadedPool() {
        return sharedPool;
    }

    public void addShutdownHook(Closeable closeable) {
        lifecycleListeners.add(ClosableLifecycleListenerAdapter.of(closeable));
    }

    @Nullable
    @Override
    public <T extends co.elastic.apm.agent.tracer.Tracer> T probe(Class<T> type) {
        if (type.isInstance(this)) {
            return type.cast(this);
        } else {
            return null;
        }
    }

    @Override
    public <T extends co.elastic.apm.agent.tracer.Tracer> T require(Class<T> type) {
        T cast = probe(type);
        if (cast == null) {
            throw new IllegalStateException(this + " does not implement " + type.getName());
        }
        return cast;
    }

    @Override
    public Set<String> getTraceHeaderNames() {
        return TRACE_HEADER_NAMES;
    }

    @Override
    public ServiceInfo autoDetectedServiceInfo() {
        return AutoDetectedServiceInfo.autoDetected();
    }

    @Override
    public void reportLog(String log) {
        reporter.reportLog(log);
    }

    @Override
    public void reportLog(byte[] log) {
        reporter.reportLog(log);
    }

    @Nullable
    @Override
    public Service createService(String ephemeralId) {
        return new ServiceFactory().createService(
            coreConfiguration,
            ephemeralId,
            configurationRegistry.getConfig(ServerlessConfiguration.class).runsOnAwsLambda()
        );
    }

    @Override
<<<<<<< HEAD
    public void flush() {
        long flushTimeout = configurationRegistry.getConfig(ServerlessConfiguration.class).getDataFlushTimeout();
        try {
            if (!reporter.flush(flushTimeout, TimeUnit.MILLISECONDS, true)) {
                logger.error("APM data flush haven't completed within {} milliseconds.", flushTimeout);
            }
        } catch (Exception e) {
            logger.error("An error occurred on flushing APM data.", e);
        }
        logEnabledInstrumentations();
    }

    private void logEnabledInstrumentations() {
        if (enabledInstrumentationsLogger.isInfoEnabled()) {
            InstrumentationStats instrumentationStats = ElasticApmAgent.getInstrumentationStats();
            enabledInstrumentationsLogger.info("Used instrumentation groups: {}", instrumentationStats.getUsedInstrumentationGroups());
        }
    }

    @Override
    public void completeMetaData(String name, String version, String id, String region) {
        metaDataFuture.getFaaSMetaDataExtensionFuture().complete(new FaaSMetaDataExtension(
            new Framework(name, version),
            new NameAndIdField(null, id),
            region
        ));
=======
    @Nullable
    public Throwable redactExceptionIfRequired(@Nullable Throwable original) {
        if (original != null && coreConfiguration.isRedactExceptions() && !(original instanceof RedactedException)) {
            return new RedactedException();
        }
        return original;
>>>>>>> d3e9d3e1
    }
}<|MERGE_RESOLUTION|>--- conflicted
+++ resolved
@@ -28,13 +28,9 @@
 import co.elastic.apm.agent.configuration.CoreConfiguration;
 import co.elastic.apm.agent.configuration.MetricsConfiguration;
 import co.elastic.apm.agent.configuration.ServerlessConfiguration;
-<<<<<<< HEAD
-import co.elastic.apm.agent.impl.metadata.*;
-import co.elastic.apm.agent.sdk.internal.util.LoggerUtils;
-=======
 import co.elastic.apm.agent.impl.error.RedactedException;
 import co.elastic.apm.agent.impl.metadata.ServiceFactory;
->>>>>>> d3e9d3e1
+import co.elastic.apm.agent.sdk.internal.util.LoggerUtils;
 import co.elastic.apm.agent.tracer.service.Service;
 import co.elastic.apm.agent.tracer.service.ServiceInfo;
 import co.elastic.apm.agent.configuration.SpanConfiguration;
@@ -1007,7 +1003,15 @@
     }
 
     @Override
-<<<<<<< HEAD
+    @Nullable
+    public Throwable redactExceptionIfRequired(@Nullable Throwable original) {
+        if (original != null && coreConfiguration.isRedactExceptions() && !(original instanceof RedactedException)) {
+            return new RedactedException();
+        }
+        return original;
+    }
+
+    @Override
     public void flush() {
         long flushTimeout = configurationRegistry.getConfig(ServerlessConfiguration.class).getDataFlushTimeout();
         try {
@@ -1034,13 +1038,5 @@
             new NameAndIdField(null, id),
             region
         ));
-=======
-    @Nullable
-    public Throwable redactExceptionIfRequired(@Nullable Throwable original) {
-        if (original != null && coreConfiguration.isRedactExceptions() && !(original instanceof RedactedException)) {
-            return new RedactedException();
-        }
-        return original;
->>>>>>> d3e9d3e1
     }
 }