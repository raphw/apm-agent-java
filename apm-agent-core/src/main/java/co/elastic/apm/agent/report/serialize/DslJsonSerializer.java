/*
 * Licensed to Elasticsearch B.V. under one or more contributor
 * license agreements. See the NOTICE file distributed with
 * this work for additional information regarding copyright
 * ownership. Elasticsearch B.V. licenses this file to you under
 * the Apache License, Version 2.0 (the "License"); you may
 * not use this file except in compliance with the License.
 * You may obtain a copy of the License at
 *
 *   http://www.apache.org/licenses/LICENSE-2.0
 *
 * Unless required by applicable law or agreed to in writing,
 * software distributed under the License is distributed on an
 * "AS IS" BASIS, WITHOUT WARRANTIES OR CONDITIONS OF ANY
 * KIND, either express or implied.  See the License for the
 * specific language governing permissions and limitations
 * under the License.
 */
package co.elastic.apm.agent.report.serialize;

import co.elastic.apm.agent.impl.context.*;
import co.elastic.apm.agent.impl.context.HttpImpl;
import co.elastic.apm.agent.impl.error.ErrorCaptureImpl;
import co.elastic.apm.agent.impl.metadata.Agent;
import co.elastic.apm.agent.impl.metadata.CloudProviderInfo;
import co.elastic.apm.agent.impl.metadata.Framework;
import co.elastic.apm.agent.impl.metadata.Language;
import co.elastic.apm.agent.impl.metadata.MetaData;
import co.elastic.apm.agent.impl.metadata.NameAndIdField;
import co.elastic.apm.agent.impl.metadata.NodeImpl;
import co.elastic.apm.agent.impl.metadata.ProcessInfo;
import co.elastic.apm.agent.impl.metadata.RuntimeInfo;
import co.elastic.apm.agent.impl.metadata.ServiceImpl;
import co.elastic.apm.agent.impl.metadata.SystemInfo;
import co.elastic.apm.agent.impl.stacktrace.StacktraceConfigurationImpl;
import co.elastic.apm.agent.impl.transaction.*;
import co.elastic.apm.agent.impl.transaction.SpanImpl;
import co.elastic.apm.agent.tracer.metrics.Labels;
import co.elastic.apm.agent.report.ApmServerClient;
import co.elastic.apm.agent.sdk.internal.collections.LongList;
import co.elastic.apm.agent.sdk.logging.Logger;
import co.elastic.apm.agent.sdk.logging.LoggerFactory;
import co.elastic.apm.agent.tracer.metadata.PotentiallyMultiValuedMap;
import co.elastic.apm.agent.tracer.pooling.Recyclable;
import co.elastic.apm.agent.tracer.metrics.DslJsonUtil;
import com.dslplatform.json.BoolConverter;
import com.dslplatform.json.DslJson;
import com.dslplatform.json.JsonWriter;
import com.dslplatform.json.NumberConverter;
import com.dslplatform.json.StringConverter;

import javax.annotation.Nullable;
import java.io.ByteArrayOutputStream;
import java.io.File;
import java.io.IOException;
import java.io.OutputStream;
import java.nio.CharBuffer;
import java.nio.charset.StandardCharsets;
import java.util.ArrayList;
import java.util.Arrays;
import java.util.Collections;
import java.util.Iterator;
import java.util.List;
import java.util.Map;
import java.util.concurrent.Future;
import java.util.concurrent.TimeUnit;

import static com.dslplatform.json.JsonWriter.ARRAY_END;
import static com.dslplatform.json.JsonWriter.ARRAY_START;
import static com.dslplatform.json.JsonWriter.COMMA;
import static com.dslplatform.json.JsonWriter.OBJECT_END;
import static com.dslplatform.json.JsonWriter.OBJECT_START;
import static com.dslplatform.json.JsonWriter.QUOTE;

public class DslJsonSerializer {

    private static final byte NEW_LINE = (byte) '\n';
    private static final Logger logger = LoggerFactory.getLogger(DslJsonSerializer.class);
    private static final List<String> excludedStackFramesPrefixes = Arrays.asList("java.lang.reflect.", "com.sun.", "sun.", "jdk.internal.");


    private final StacktraceConfigurationImpl stacktraceConfiguration;
    private final ApmServerClient apmServerClient;

    private final Future<MetaData> metaData;
    @Nullable
    private byte[] serializedMetaData;
    private boolean serializedActivationMethod;

    public DslJsonSerializer(StacktraceConfigurationImpl stacktraceConfiguration, ApmServerClient apmServerClient, final Future<MetaData> metaData) {
        this.stacktraceConfiguration = stacktraceConfiguration;
        this.apmServerClient = apmServerClient;
        this.metaData = metaData;
    }

    public Writer newWriter() {
        return new Writer();
    }

    private void waitForMetadata() throws Exception {
        // we wait for the metaData outside of the synchronized block to prevent multiple
        // threads from queuing up and exceeding the 5 second timeout
        MetaData meta = metaData.get(5, TimeUnit.SECONDS);
        synchronized (this) {
            boolean supportsActivationMethod = apmServerClient.supportsActivationMethod();
            if (null != serializedMetaData && serializedActivationMethod == supportsActivationMethod) {
                return;
            }

            serializedActivationMethod = supportsActivationMethod;

            JsonWriter metadataJW = new DslJson<>(new DslJson.Settings<>()).newWriter(4096);

            serializeMetadata(meta, metadataJW,
                apmServerClient.supportsConfiguredAndDetectedHostname(),
                supportsActivationMethod);

            serializedMetaData = metadataJW.toByteArray();
        }
    }

    static void serializeMetadata(MetaData metaData,
                                  JsonWriter metadataJW,
                                  boolean supportsConfiguredAndDetectedHostname,
                                  boolean supportsAgentActivationMethod) {

        StringBuilder metadataReplaceBuilder = new StringBuilder();
        metadataJW.writeByte(JsonWriter.OBJECT_START);
        serializeService(metaData.getService(), metadataReplaceBuilder, metadataJW, supportsAgentActivationMethod);
        metadataJW.writeByte(COMMA);
        serializeProcess(metaData.getProcess(), metadataReplaceBuilder, metadataJW);
        metadataJW.writeByte(COMMA);
        serializeGlobalLabels(metaData.getGlobalLabelKeys(), metaData.getGlobalLabelValues(), metadataReplaceBuilder, metadataJW);
        serializeSystem(metaData.getSystem(), metadataReplaceBuilder, metadataJW, supportsConfiguredAndDetectedHostname);
        if (metaData.getCloudProviderInfo() != null) {
            metadataJW.writeByte(COMMA);
            serializeCloudProvider(metaData.getCloudProviderInfo(), metadataReplaceBuilder, metadataJW);
        }
        metadataJW.writeByte(JsonWriter.OBJECT_END);
    }

    private static void serializeGlobalLabels(ArrayList<String> globalLabelKeys, ArrayList<String> globalLabelValues,
                                              final StringBuilder replaceBuilder, JsonWriter jw) {
        if (!globalLabelKeys.isEmpty()) {
            DslJsonUtil.writeFieldName("labels", jw);
            jw.writeByte(OBJECT_START);
            DslJsonUtil.writeStringValue(DslJsonUtil.sanitizePropertyName(globalLabelKeys.get(0), replaceBuilder), replaceBuilder, jw);
            jw.writeByte(JsonWriter.SEMI);
            DslJsonUtil.writeStringValue(globalLabelValues.get(0), replaceBuilder, jw);
            for (int i = 1; i < globalLabelKeys.size(); i++) {
                jw.writeByte(COMMA);
                DslJsonUtil.writeStringValue(DslJsonUtil.sanitizePropertyName(globalLabelKeys.get(i), replaceBuilder), replaceBuilder, jw);
                jw.writeByte(JsonWriter.SEMI);
                DslJsonUtil.writeStringValue(globalLabelValues.get(i), replaceBuilder, jw);
            }
            jw.writeByte(OBJECT_END);
            jw.writeByte(COMMA);
        }
    }

    private static void serializeService(final ServiceImpl service, final StringBuilder replaceBuilder, final JsonWriter jw, boolean supportsAgentActivationMethod) {
        DslJsonUtil.writeFieldName("service", jw);
        jw.writeByte(JsonWriter.OBJECT_START);

        writeField("name", service.getName(), replaceBuilder, jw);
        writeField("id", service.getId(), replaceBuilder, jw);
        writeField("environment", service.getEnvironment(), replaceBuilder, jw);

        final Agent agent = service.getAgent();
        if (agent != null) {
            serializeAgent(agent, replaceBuilder, jw, supportsAgentActivationMethod);
        }

        final Language language = service.getLanguage();
        if (language != null) {
            serializeLanguage(language, replaceBuilder, jw);
        }

        final Framework framework = service.getFramework();
        if (framework != null) {
            serializeFramework(framework, replaceBuilder, jw);
        }

        final NodeImpl node = service.getNode();
        if (node != null && node.hasContents()) {
            serializeNode(node, replaceBuilder, jw);
        }

        final RuntimeInfo runtime = service.getRuntime();
        if (runtime != null) {
            serializeRuntime(runtime, replaceBuilder, jw);
        }

        writeLastField("version", service.getVersion(), replaceBuilder, jw);
        jw.writeByte(JsonWriter.OBJECT_END);
    }

    private static void serializeService(@Nullable final CharSequence serviceName, @Nullable final CharSequence serviceVersion, @Nullable ServiceTargetImpl serviceTarget, final StringBuilder replaceBuilder, final JsonWriter jw) {
        boolean hasServiceTarget = (serviceTarget != null && serviceTarget.hasContent());
        if (serviceName == null && !hasServiceTarget) {
            return;
        }

        DslJsonUtil.writeFieldName("service", jw);
        jw.writeByte(OBJECT_START);

        if (serviceName != null) {
            DslJsonUtil.writeFieldName("name", jw);
            DslJsonUtil.writeStringValue(serviceName, replaceBuilder, jw);

            if (serviceVersion != null) {
                jw.writeByte(COMMA);
                DslJsonUtil.writeFieldName("version", jw);
                DslJsonUtil.writeStringValue(serviceVersion, replaceBuilder, jw);
            }
        }

        if (hasServiceTarget) {
            if (serviceName != null) {
                jw.writeByte(COMMA);
            }
            DslJsonUtil.writeFieldName("target", jw);
            jw.writeByte(OBJECT_START);
            CharSequence targetType = serviceTarget.getType();
            CharSequence targetName = serviceTarget.getName();

            if (targetType != null) {
                DslJsonUtil.writeFieldName("type", jw);
                DslJsonUtil.writeStringValue(targetType, replaceBuilder, jw);
            }

            if (targetName != null) {
                if (targetType != null) {
                    jw.writeByte(COMMA);
                }
                DslJsonUtil.writeFieldName("name", jw);
                DslJsonUtil.writeStringValue(targetName, replaceBuilder, jw);
            }

            jw.writeByte(OBJECT_END);
        }
        jw.writeByte(OBJECT_END);
        jw.writeByte(COMMA);
    }

    private static void serializeService(@Nullable String name, @Nullable String version, StringBuilder replaceBuilder, JsonWriter jw) {
        serializeService(name, version, null, replaceBuilder, jw);
    }

    private static void serializeAgent(final Agent agent, final StringBuilder replaceBuilder, final JsonWriter jw, boolean supportsAgentActivationMethod) {
        DslJsonUtil.writeFieldName("agent", jw);
        jw.writeByte(JsonWriter.OBJECT_START);
        if (supportsAgentActivationMethod) {
            writeField("activation_method", agent.getActivationMethod(), replaceBuilder, jw);
        }
        writeField("name", agent.getName(), replaceBuilder, jw);
        writeField("ephemeral_id", agent.getEphemeralId(), replaceBuilder, jw);
        writeLastField("version", agent.getVersion(), replaceBuilder, jw);
        jw.writeByte(JsonWriter.OBJECT_END);
        jw.writeByte(COMMA);
    }

    private static void serializeLanguage(final Language language, final StringBuilder replaceBuilder, final JsonWriter jw) {
        DslJsonUtil.writeFieldName("language", jw);
        jw.writeByte(JsonWriter.OBJECT_START);
        writeField("name", language.getName(), replaceBuilder, jw);
        writeLastField("version", language.getVersion(), replaceBuilder, jw);
        jw.writeByte(JsonWriter.OBJECT_END);
        jw.writeByte(COMMA);
    }

    private static void serializeFramework(final Framework framework, final StringBuilder replaceBuilder, final JsonWriter jw) {
        DslJsonUtil.writeFieldName("framework", jw);
        jw.writeByte(JsonWriter.OBJECT_START);
        writeField("name", framework.getName(), replaceBuilder, jw);
        writeLastField("version", framework.getVersion(), replaceBuilder, jw);
        jw.writeByte(JsonWriter.OBJECT_END);
        jw.writeByte(COMMA);
    }

    private static void serializeNode(final NodeImpl node, final StringBuilder replaceBuilder, final JsonWriter jw) {
        DslJsonUtil.writeFieldName("node", jw);
        jw.writeByte(JsonWriter.OBJECT_START);
        writeLastField("configured_name", node.getName(), replaceBuilder, jw);
        jw.writeByte(JsonWriter.OBJECT_END);
        jw.writeByte(COMMA);
    }

    private static void serializeRuntime(final RuntimeInfo runtime, final StringBuilder replaceBuilder, final JsonWriter jw) {
        DslJsonUtil.writeFieldName("runtime", jw);
        jw.writeByte(JsonWriter.OBJECT_START);
        writeField("name", runtime.getName(), replaceBuilder, jw);
        writeLastField("version", runtime.getVersion(), replaceBuilder, jw);
        jw.writeByte(JsonWriter.OBJECT_END);
        jw.writeByte(COMMA);
    }

    private static void serializeProcess(final ProcessInfo process, final StringBuilder replaceBuilder, final JsonWriter jw) {
        DslJsonUtil.writeFieldName("process", jw);
        jw.writeByte(JsonWriter.OBJECT_START);
        writeField("pid", process.getPid(), jw);
        if (process.getPpid() != null) {
            writeField("ppid", process.getPpid(), jw);
        }

        List<String> argv = process.getArgv();
        writeField("argv", argv, jw);
        writeLastField("title", process.getTitle(), replaceBuilder, jw);
        jw.writeByte(JsonWriter.OBJECT_END);
    }

    private static void serializeSystem(SystemInfo system,
                                        StringBuilder replaceBuilder,
                                        JsonWriter jw,
                                        boolean supportsConfiguredAndDetectedHostname) {

        DslJsonUtil.writeFieldName("system", jw);
        jw.writeByte(JsonWriter.OBJECT_START);
        serializeContainerInfo(system.getContainerInfo(), replaceBuilder, jw);
        serializeKubernetesInfo(system.getKubernetesInfo(), replaceBuilder, jw);
        writeField("architecture", system.getArchitecture(), replaceBuilder, jw);
        if (supportsConfiguredAndDetectedHostname) {
            String configuredHostname = system.getConfiguredHostname();
            if (configuredHostname != null && !configuredHostname.isEmpty()) {
                writeField("configured_hostname", configuredHostname, replaceBuilder, jw);
            } else {
                String detectedHostname = system.getDetectedHostname();
                if (detectedHostname != null && !detectedHostname.isEmpty()) {
                    writeField("detected_hostname", detectedHostname, replaceBuilder, jw);
                }
            }
        } else {
            writeField("hostname", system.getHostname(), replaceBuilder, jw);
        }
        writeLastField("platform", system.getPlatform(), replaceBuilder, jw);
        jw.writeByte(JsonWriter.OBJECT_END);
    }

    private static void serializeCloudProvider(final CloudProviderInfo cloudProviderInfo, final StringBuilder replaceBuilder, final JsonWriter jw) {
        DslJsonUtil.writeFieldName("cloud", jw);
        jw.writeByte(OBJECT_START);
        serializeNameAndIdField(cloudProviderInfo.getAccount(), "account", replaceBuilder, jw);
        serializeNameAndIdField(cloudProviderInfo.getInstance(), "instance", replaceBuilder, jw);
        serializeNameAndIdField(cloudProviderInfo.getProject(), "project", replaceBuilder, jw);
        if (cloudProviderInfo.getMachine() != null) {
            DslJsonUtil.writeFieldName("machine", jw);
            jw.writeByte(JsonWriter.OBJECT_START);
            writeLastField("type", cloudProviderInfo.getMachine().getType(), replaceBuilder, jw);
            jw.writeByte(JsonWriter.OBJECT_END);
            jw.writeByte(COMMA);
        }
        writeField("availability_zone", cloudProviderInfo.getAvailabilityZone(), replaceBuilder, jw);
        writeField("region", cloudProviderInfo.getRegion(), replaceBuilder, jw);
        if (null != cloudProviderInfo.getService()) {
            DslJsonUtil.writeFieldName("service", jw);
            jw.writeByte(JsonWriter.OBJECT_START);
            writeLastField("name", cloudProviderInfo.getService().getName(), replaceBuilder, jw);
            jw.writeByte(JsonWriter.OBJECT_END);
            jw.writeByte(COMMA);
        }
        writeLastField("provider", cloudProviderInfo.getProvider(), replaceBuilder, jw);
        jw.writeByte(OBJECT_END);
    }

    private static void serializeNameAndIdField(@Nullable NameAndIdField nameAndIdField, String fieldName,
                                                StringBuilder replaceBuilder, JsonWriter jw) {
        if (nameAndIdField != null && !nameAndIdField.isEmpty()) {
            DslJsonUtil.writeFieldName(fieldName, jw);
            jw.writeByte(JsonWriter.OBJECT_START);
            boolean idWritten = false;
            String id = nameAndIdField.getId();
            if (id != null) {
                DslJsonUtil.writeFieldName("id", jw);
                DslJsonUtil.writeStringValue(id, replaceBuilder, jw);
                idWritten = true;
            }
            String name = nameAndIdField.getName();
            if (name != null) {
                if (idWritten) {
                    jw.writeByte(COMMA);
                }
                DslJsonUtil.writeFieldName("name", jw);
                DslJsonUtil.writeStringValue(name, replaceBuilder, jw);
            }
            jw.writeByte(JsonWriter.OBJECT_END);
            jw.writeByte(COMMA);
        }
    }

    private static void serializeContainerInfo(@Nullable SystemInfo.Container container, final StringBuilder replaceBuilder, final JsonWriter jw) {
        if (container != null) {
            DslJsonUtil.writeFieldName("container", jw);
            jw.writeByte(JsonWriter.OBJECT_START);
            writeLastField("id", container.getId(), replaceBuilder, jw);
            jw.writeByte(JsonWriter.OBJECT_END);
            jw.writeByte(COMMA);
        }
    }

    private static void serializeKubernetesInfo(@Nullable SystemInfo.Kubernetes kubernetes, final StringBuilder replaceBuilder, final JsonWriter jw) {
        if (kubernetes != null && kubernetes.hasContent()) {
            DslJsonUtil.writeFieldName("kubernetes", jw);
            jw.writeByte(JsonWriter.OBJECT_START);
            serializeKubeNodeInfo(kubernetes.getNode(), replaceBuilder, jw);
            serializeKubePodInfo(kubernetes.getPod(), replaceBuilder, jw);
            writeLastField("namespace", kubernetes.getNamespace(), replaceBuilder, jw);
            jw.writeByte(JsonWriter.OBJECT_END);
            jw.writeByte(COMMA);
        }
    }

    private static void serializeKubePodInfo(@Nullable SystemInfo.Kubernetes.Pod pod, final StringBuilder replaceBuilder, final JsonWriter jw) {
        if (pod != null) {
            DslJsonUtil.writeFieldName("pod", jw);
            jw.writeByte(JsonWriter.OBJECT_START);
            String podName = pod.getName();
            if (podName != null) {
                writeField("name", podName, replaceBuilder, jw);
            }
            writeLastField("uid", pod.getUid(), replaceBuilder, jw);
            jw.writeByte(JsonWriter.OBJECT_END);
            jw.writeByte(COMMA);
        }
    }

    private static void serializeKubeNodeInfo(@Nullable SystemInfo.Kubernetes.Node node, final StringBuilder replaceBuilder, final JsonWriter jw) {
        if (node != null) {
            DslJsonUtil.writeFieldName("node", jw);
            jw.writeByte(JsonWriter.OBJECT_START);
            writeLastField("name", node.getName(), replaceBuilder, jw);
            jw.writeByte(JsonWriter.OBJECT_END);
            jw.writeByte(COMMA);
        }
    }

    private static boolean isExcluded(StackTraceElement stackTraceElement) {
        // file name is a required field
        if (stackTraceElement.getFileName() == null) {
            return true;
        }
        String className = stackTraceElement.getClassName();
        for (int i = 0, size = excludedStackFramesPrefixes.size(); i < size; i++) {
            if (className.startsWith(excludedStackFramesPrefixes.get(i))) {
                return true;
            }
        }
        return false;
    }

    private static void serializeStringKeyScalarValueMap(Iterator<? extends Map.Entry<String, ? /* String|Number|Boolean */>> it,
                                                         final StringBuilder replaceBuilder, final JsonWriter jw, boolean extendedStringLimit,
                                                         boolean supportsNonStringValues) {
        jw.writeByte(OBJECT_START);
        if (it.hasNext()) {
            Map.Entry<String, ?> kv = it.next();
            DslJsonUtil.writeStringValue(DslJsonUtil.sanitizePropertyName(kv.getKey(), replaceBuilder), replaceBuilder, jw);
            jw.writeByte(JsonWriter.SEMI);
            serializeScalarValue(replaceBuilder, jw, kv.getValue(), extendedStringLimit, supportsNonStringValues);
            while (it.hasNext()) {
                jw.writeByte(COMMA);
                kv = it.next();
                DslJsonUtil.writeStringValue(DslJsonUtil.sanitizePropertyName(kv.getKey(), replaceBuilder), replaceBuilder, jw);
                jw.writeByte(JsonWriter.SEMI);
                serializeScalarValue(replaceBuilder, jw, kv.getValue(), extendedStringLimit, supportsNonStringValues);
            }
        }
        jw.writeByte(OBJECT_END);
    }

    static void serializeLabels(Labels labels, final String serviceName, final String serviceVersion, final StringBuilder replaceBuilder, final JsonWriter jw) {
        if (labels.getServiceName() != null) {
            serializeService(labels.getServiceName(), labels.getServiceVersion(), replaceBuilder, jw);
        } else {
            serializeService(serviceName, serviceVersion, replaceBuilder, jw);
        }
        if (!labels.isEmpty()) {
            if (labels.getTransactionName() != null || labels.getTransactionType() != null) {
                DslJsonUtil.writeFieldName("transaction", jw);
                jw.writeByte(OBJECT_START);
                writeField("name", labels.getTransactionName(), replaceBuilder, jw);
                writeLastField("type", labels.getTransactionType(), replaceBuilder, jw);
                jw.writeByte(OBJECT_END);
                jw.writeByte(COMMA);
            }

            if (labels.getSpanType() != null || labels.getSpanSubType() != null) {
                DslJsonUtil.writeFieldName("span", jw);
                jw.writeByte(OBJECT_START);
                writeField("type", labels.getSpanType(), replaceBuilder, jw);
                writeLastField("subtype", labels.getSpanSubType(), replaceBuilder, jw);
                jw.writeByte(OBJECT_END);
                jw.writeByte(COMMA);
            }

            DslJsonUtil.writeFieldName("tags", jw);
            jw.writeByte(OBJECT_START);
            serialize(labels, replaceBuilder, jw);
            jw.writeByte(OBJECT_END);
            jw.writeByte(COMMA);
        }
    }

    private static void serialize(Labels labels, final StringBuilder replaceBuilder, final JsonWriter jw) {
        for (int i = 0; i < labels.size(); i++) {
            if (i > 0) {
                jw.writeByte(COMMA);
            }
            DslJsonUtil.writeStringValue(DslJsonUtil.sanitizePropertyName(labels.getKey(i), replaceBuilder), replaceBuilder, jw);
            jw.writeByte(JsonWriter.SEMI);
            serializeScalarValue(replaceBuilder, jw, labels.getValue(i), false, false);
        }
    }

    private static void serializeScalarValue(final StringBuilder replaceBuilder, final JsonWriter jw, Object value, boolean extendedStringLimit, boolean supportsNonStringValues) {
        if (value instanceof String) {
            if (extendedStringLimit) {
                writeLongStringValue((String) value, replaceBuilder, jw);
            } else {
                DslJsonUtil.writeStringValue((String) value, replaceBuilder, jw);
            }
        } else if (value instanceof Number) {
            if (supportsNonStringValues) {
                NumberConverter.serialize(((Number) value).doubleValue(), jw);
            } else {
                jw.writeNull();
            }
        } else if (value instanceof Boolean) {
            if (supportsNonStringValues) {
                BoolConverter.serialize((Boolean) value, jw);
            } else {
                jw.writeNull();
            }
        } else {
            // can't happen, as AbstractContext enforces the values to be either String, Number or boolean
            jw.writeString("invalid value");
        }
    }

    static void replace(StringBuilder replaceBuilder, String toReplace, String replacement, int fromIndex) {
        for (int i = replaceBuilder.indexOf(toReplace, fromIndex); i != -1; i = replaceBuilder.indexOf(toReplace, fromIndex)) {
            replaceBuilder.replace(i, i + toReplace.length(), replacement);
            fromIndex = i;
        }
    }

    static void writeField(final String fieldName,
                           @Nullable final CharSequence value,
                           final StringBuilder replaceBuilder,
                           final JsonWriter jw) {

        writeField(fieldName, value, replaceBuilder, jw, false);
    }

    static void writeField(final String fieldName,
                           @Nullable final CharSequence value,
                           final StringBuilder replaceBuilder,
                           final JsonWriter jw,
                           boolean writeNull) {

        if (value == null) {
            if (writeNull) {
                DslJsonUtil.writeFieldName(fieldName, jw);
                jw.writeNull();
                jw.writeByte(COMMA);
            }
        } else {
            DslJsonUtil.writeFieldName(fieldName, jw);
            DslJsonUtil.writeStringValue(value, replaceBuilder, jw);
            jw.writeByte(COMMA);
        }
    }

    private static void writeStringBuilderValue(StringBuilder value, JsonWriter jw) {
        if (value.length() > SerializationConstants.MAX_VALUE_LENGTH) {
            value.setLength(SerializationConstants.MAX_VALUE_LENGTH - 1);
            value.append('…');
        }
        jw.writeString(value);
    }

    private static void writeLongStringBuilderValue(StringBuilder value, JsonWriter jw) {
        if (value.length() > SerializationConstants.getMaxLongStringValueLength()) {
            value.setLength(SerializationConstants.getMaxLongStringValueLength() - 1);
            value.append('…');
        }
        jw.writeString(value);
    }

    private static void writeLongStringValue(CharSequence value, final StringBuilder replaceBuilder, final JsonWriter jw) {
        if (value.length() > SerializationConstants.getMaxLongStringValueLength()) {
            replaceBuilder.setLength(0);
            replaceBuilder.append(value, 0, Math.min(value.length(), SerializationConstants.getMaxLongStringValueLength() + 1));
            writeLongStringBuilderValue(replaceBuilder, jw);
        } else {
            jw.writeString(value);
        }
    }

    static void writeField(final String fieldName, final long value, final JsonWriter jw) {
        DslJsonUtil.writeFieldName(fieldName, jw);
        NumberConverter.serialize(value, jw);
        jw.writeByte(COMMA);
    }

    public static void writeLastField(final String fieldName, @Nullable final CharSequence value, StringBuilder replaceBuilder, final JsonWriter jw) {
        DslJsonUtil.writeFieldName(fieldName, jw);
        if (value != null && value.length() > 0) {
            DslJsonUtil.writeStringValue(value, replaceBuilder, jw);
        } else {
            jw.writeNull();
        }
    }

    static void writeField(final String fieldName, final List<String> values, final JsonWriter jw) {
        if (values.size() > 0) {
            DslJsonUtil.writeFieldName(fieldName, jw);
            jw.writeByte(ARRAY_START);
            jw.writeString(values.get(0));
            for (int i = 1; i < values.size(); i++) {
                jw.writeByte(COMMA);
                jw.writeString(values.get(i));
            }
            jw.writeByte(ARRAY_END);
            jw.writeByte(COMMA);
        }
    }

    public static class UninitializedException extends Exception {
        public UninitializedException(String message) {
            super(message);
        }
    }

    /**
     * A writer is responsible for the serialization to a single output stream and is not thread safe.
     * It is thread safe to use different writers from the same {@link DslJsonSerializer} concurrently.
     */
    public class Writer implements Recyclable {

        // visible for testing
        final JsonWriter jw;
        private final StringBuilder replaceBuilder;
        @Nullable
        private OutputStream os;

        private Writer() {
            jw = new DslJson<>(new DslJson.Settings<>()).newWriter(SerializationConstants.BUFFER_SIZE);
            this.replaceBuilder = new StringBuilder(SerializationConstants.getMaxLongStringValueLength() + 1);
        }

        @Override
        public void resetState() {
            jw.reset();
            os = null;
        }

        /**
         * Sets the output stream which the {@code *NdJson} methods should write to.
         *
         * @param os the {@link OutputStream} to which all contents are to be serialized
         */
        public void setOutputStream(final OutputStream os) {
            if (logger.isTraceEnabled()) {
                this.os = new ByteArrayOutputStream() {
                    @Override
                    public void flush() throws IOException {
                        os.write(buf, 0, size());
                        os.flush();
                        logger.trace(new String(buf, 0, size(), StandardCharsets.UTF_8));
                    }
                };
            } else {
                this.os = os;
            }
            jw.reset(this.os);
        }

        /**
         * Flushes the {@link OutputStream} which has been set via {@link #setOutputStream(OutputStream)}
         * and detaches that {@link OutputStream} from the serializer.
         */
        public void fullFlush() throws IOException {
            jw.flush();
            try {
                if (os != null) {
                    os.flush();
                }
            } finally {
                jw.reset();
            }
        }

        /**
         * Flushes content that has been written so far to the {@link OutputStream} which has been set
         * via {@link #setOutputStream(OutputStream)}, without flushing the {@link OutputStream} itself.
         * Subsequent serializations will be made to the same {@link OutputStream}.
         */
        public void flushToOutputStream() {
            jw.flush();
        }

        /**
         * Appends the serialized metadata to ND-JSON as a {@code metadata} line.
         * <p>
         * NOTE: Must be called after {@link DslJsonSerializer#waitForMetadata()} was called and returned, otherwise the
         * cached serialized metadata may not be ready yet.
         * </p>
         *
         * @throws UninitializedException may be thrown if {@link DslJsonSerializer#waitForMetadata()} was not invoked
         */
        public void appendMetaDataNdJsonToStream() throws UninitializedException {
            assertMetaDataReady();
            jw.writeByte(JsonWriter.OBJECT_START);
            writeFieldName("metadata");
            appendMetadataToStream();
            jw.writeByte(JsonWriter.OBJECT_END);
            jw.writeByte(NEW_LINE);
        }

        /**
         * Appends the serialized metadata to the underlying {@link OutputStream}.
         * <p>
         * NOTE: Must be called after {@link DslJsonSerializer.Writer#blockUntilReady()} was called and returned, otherwise the
         * cached serialized metadata may not be ready yet.
         * </p>
         *
         * @throws UninitializedException may be thrown if {@link DslJsonSerializer.Writer#blockUntilReady()} was not invoked
         */
        public void appendMetadataToStream() throws UninitializedException {
            assertMetaDataReady();
            //noinspection ConstantConditions
            jw.writeAscii(serializedMetaData);
        }

        private void assertMetaDataReady() throws UninitializedException {
            if (serializedMetaData == null) {
                throw new UninitializedException("Cannot serialize metadata as it is not ready yet. Call blockUntilReady()");
            }
        }

        /**
         * Blocking until this {@link Writer#appendMetadataToStream()} and {@link Writer#appendMetaDataNdJsonToStream()} is ready for use.
         *
         * @throws Exception if blocking was interrupted, or timed out or an error occurred in the underlying implementation
         */
        public void blockUntilReady() throws Exception {
            DslJsonSerializer.this.waitForMetadata();
        }

        public void serializeTransactionNdJson(TransactionImpl transaction) {
            jw.writeByte(JsonWriter.OBJECT_START);
            writeFieldName("transaction");
            serializeTransaction(transaction);
            jw.writeByte(JsonWriter.OBJECT_END);
            jw.writeByte(NEW_LINE);
        }

        public void serializeSpanNdJson(SpanImpl span) {
            jw.writeByte(JsonWriter.OBJECT_START);
            writeFieldName("span");
            serializeSpan(span);
            jw.writeByte(JsonWriter.OBJECT_END);
            jw.writeByte(NEW_LINE);
        }

        public void serializeErrorNdJson(ErrorCaptureImpl error) {
            jw.writeByte(JsonWriter.OBJECT_START);
            writeFieldName("error");
            serializeError(error);
            jw.writeByte(JsonWriter.OBJECT_END);
            jw.writeByte(NEW_LINE);
        }

        /**
         * Gets the number of bytes which are currently buffered
         *
         * @return the number of bytes which are currently buffered
         */
        public int getBufferSize() {
            return jw.size();
        }

        public void serializeFileMetaData(File file) {
            jw.writeByte(JsonWriter.OBJECT_START);
            writeFieldName("metadata");
            jw.writeByte(JsonWriter.OBJECT_START);
            writeFieldName("log");
            jw.writeByte(JsonWriter.OBJECT_START);
            writeFieldName("file");
            jw.writeByte(JsonWriter.OBJECT_START);
            writeField("path", file.getAbsolutePath());
            writeLastField("name", file.getName());
            jw.writeByte(JsonWriter.OBJECT_END);
            jw.writeByte(JsonWriter.OBJECT_END);
            jw.writeByte(JsonWriter.OBJECT_END);
            jw.writeByte(JsonWriter.OBJECT_END);
            jw.writeByte(NEW_LINE);
        }

        public JsonWriter getJsonWriter() {
            return jw;
        }

        public void writeBytes(byte[] bytes, int len) {
            jw.writeAscii(bytes, len);
        }

        public void serializeLogNdJson(String stringLog) {
            jw.writeByte(JsonWriter.OBJECT_START);
            writeFieldName("log");

            // because the input might come directly from the ECS reformatter, there might be an extra EOL
            // that needs to be ignored otherwise we get invalid ND-JSON.
            int length = stringLog.length();
            if (stringLog.charAt(length - 1) == NEW_LINE) {
                length--;
            }

            jw.writeAscii(stringLog, length);
            jw.writeByte(JsonWriter.OBJECT_END);
            jw.writeByte(NEW_LINE);
        }

        public void serializeLogNdJson(byte[] bytesLog) {
            jw.writeByte(JsonWriter.OBJECT_START);
            writeFieldName("log");

            // because the input might come directly from the ECS reformatter, there might be an extra EOL
            // that needs to be ignored otherwise we get invalid ND-JSON.
            int length = bytesLog.length;
            if (bytesLog[length - 1] == NEW_LINE) {
                length--;
            }

            jw.writeAscii(bytesLog, length);
            jw.writeByte(JsonWriter.OBJECT_END);
            jw.writeByte(NEW_LINE);
        }

        private void serializeError(ErrorCaptureImpl errorCapture) {
            jw.writeByte(JsonWriter.OBJECT_START);

            writeTimestamp(errorCapture.getTimestamp());
            serializeErrorTransactionInfo(errorCapture.getTransactionInfo());
            if (errorCapture.getTraceContext().hasContent()) {
                serializeTraceContext(errorCapture.getTraceContext(), true);
            }
            serializeContext(null, errorCapture.getContext(), errorCapture.getTraceContext());
            writeField("culprit", errorCapture.getCulprit());
            serializeException(errorCapture.getException());

            jw.writeByte(JsonWriter.OBJECT_END);
        }

        private void serializeErrorTransactionInfo(ErrorCaptureImpl.TransactionInfo errorTransactionInfo) {
            writeFieldName("transaction");
            jw.writeByte(JsonWriter.OBJECT_START);
            writeField("name", errorTransactionInfo.getName());
            if (errorTransactionInfo.getType() != null) {
                writeField("type", errorTransactionInfo.getType());
            }
            writeLastField("sampled", errorTransactionInfo.isSampled());
            jw.writeByte(JsonWriter.OBJECT_END);
            jw.writeByte(COMMA);
        }

        private void serializeException(@Nullable Throwable exception) {
            writeFieldName("exception");
            recursiveSerializeException(exception);
        }

        private void recursiveSerializeException(@Nullable Throwable exception) {
            jw.writeByte(JsonWriter.OBJECT_START);
            if (exception != null) {
                writeField("message", String.valueOf(exception.getMessage()));
                serializeStacktrace(exception.getStackTrace());
                writeFieldName("type");
                writeStringValue(exception.getClass().getName());

                Throwable cause = exception.getCause();
                if (cause != null) {
                    jw.writeByte(COMMA);
                    writeFieldName("cause");
                    jw.writeByte(ARRAY_START);
                    recursiveSerializeException(cause);
                    jw.writeByte(ARRAY_END);
                }
            }
            jw.writeByte(JsonWriter.OBJECT_END);
        }

        public String toJsonString(final TransactionImpl transaction) {
            jw.reset();
            serializeTransaction(transaction);
            final String s = jw.toString();
            jw.reset();
            return s;
        }

        public String toJsonString(SpanImpl span) {
            jw.reset();
            serializeSpan(span);
            final String s = jw.toString();
            jw.reset();
            return s;
        }

        public String toJsonString(final ErrorCaptureImpl error) {
            jw.reset();
            serializeError(error);
            final String s = jw.toString();
            jw.reset();
            return s;
        }

        public String toJsonString(final StackTraceElement stackTraceElement) {
            jw.reset();
            serializeStackTraceElement(stackTraceElement);
            final String s = jw.toString();
            jw.reset();
            return s;
        }

        public String toString() {
            return jw.toString();
        }

        private void serializeFramework(final String frameworkName, final @Nullable String frameworkVersion) {
            writeFieldName("framework");
            jw.writeByte(JsonWriter.OBJECT_START);
            writeField("version", frameworkVersion);
            writeLastField("name", frameworkName);
            jw.writeByte(JsonWriter.OBJECT_END);
            jw.writeByte(COMMA);
        }

        private void serializeTransaction(final TransactionImpl transaction) {
            TraceContextImpl traceContext = transaction.getTraceContext();

            jw.writeByte(OBJECT_START);
            writeTimestamp(transaction.getTimestamp());
            writeField("name", transaction.getNameForSerialization());
            serializeTraceContext(traceContext, false);
            serializeSpanLinks(transaction.getSpanLinks());
            writeField("type", transaction.getType());
            writeField("duration", transaction.getDurationMs());
            writeField("result", transaction.getResult());
            writeField("outcome", transaction.getOutcome().toString());
            serializeFaas(transaction.getFaas());
            serializeContext(transaction, transaction.getContext(), traceContext);
            serializeSpanCount(transaction.getSpanCount());
            if (transaction.isSampled()) {
                serializeDroppedSpanStats(transaction.getDroppedSpanStats());
            }
            serializeOTel(transaction);
            double sampleRate = traceContext.getSampleRate();
            if (!Double.isNaN(sampleRate)) {
                writeField("sample_rate", sampleRate);
            }
            writeLastField("sampled", transaction.isSampled());
            jw.writeByte(OBJECT_END);
        }

        private void serializeTraceContext(TraceContextImpl traceContext, boolean serializeTransactionId) {
            // errors might only have an id
            writeNonLastIdField("id", traceContext.getId());
            if (!traceContext.getTraceId().isEmpty()) {
                writeNonLastIdField("trace_id", traceContext.getTraceId());
                // transaction_id and parent_id may only be sent alongside a valid trace_id
                if (serializeTransactionId && !traceContext.getTransactionId().isEmpty()) {
                    writeNonLastIdField("transaction_id", traceContext.getTransactionId());
                }
                if (!traceContext.getParentId().isEmpty()) {
                    writeNonLastIdField("parent_id", traceContext.getParentId());
                }
            }
        }

        private void serializeSpan(final SpanImpl span) {
            TraceContextImpl traceContext = span.getTraceContext();
            jw.writeByte(OBJECT_START);
            writeField("name", span.getNameForSerialization());
            writeTimestamp(span.getTimestamp());
            if (!span.isSync()) {
                // in java default is blocking, thus we only report when it's async (false)
                writeField("sync", false);
            }
            writeField("outcome", span.getOutcome().toString());
            serializeTraceContext(traceContext, true);
            serializeSpanLinks(span.getSpanLinks());
            writeField("duration", span.getDurationMs());
            if (span.getStacktrace() != null) {
                serializeStacktrace(span.getStacktrace().getStackTrace());
            } else if (span.getStackFrames() != null) {
                serializeStackTrace(span.getStackFrames());
            }
            serializeSpanContext(span.getContext(), traceContext);
            writeHexArray("child_ids", span.getChildIds());
            double sampleRate = traceContext.getSampleRate();
            if (!Double.isNaN(sampleRate)) {
                writeField("sample_rate", sampleRate);
            }
            serializeOTel(span);
            if (span.isComposite() && span.getComposite().getCount() > 1) {
                serializeComposite(span.getComposite());
            }
            serializeSpanType(span);
            jw.writeByte(OBJECT_END);
        }

        private void serializeSpanLinks(List<TraceContextImpl> spanLinks) {
            if (!spanLinks.isEmpty()) {
                writeFieldName("links");
                jw.writeByte(ARRAY_START);
                for (int i = 0, size = spanLinks.size(); i < size; i++) {
                    if (i > 0) {
                        jw.writeByte(COMMA);
                    }
                    TraceContextImpl traceContext = spanLinks.get(i);
                    jw.writeByte(OBJECT_START);
                    writeNonLastIdField("trace_id", traceContext.getTraceId());
                    writeIdField("span_id", traceContext.getParentId());
                    jw.writeByte(OBJECT_END);
                }
                jw.writeByte(ARRAY_END);
                jw.writeByte(COMMA);
            }
        }

<<<<<<< HEAD
        private void serializeOTel(AbstractSpanImpl<?> span) {
=======
        private void serializeOTel(Span span) {
            serializeOtel(span, Collections.<Id>emptyList());
        }

        private void serializeOTel(Transaction transaction) {
            List<Id> profilingCorrelationStackTraceIds = transaction.getProfilingCorrelationStackTraceIds();
            synchronized (profilingCorrelationStackTraceIds) {
                serializeOtel(transaction, profilingCorrelationStackTraceIds);
            }
        }

        private void serializeOtel(AbstractSpan<?> span, List<Id> profilingStackTraceIds) {
>>>>>>> ea685113
            OTelSpanKind kind = span.getOtelKind();
            Map<String, Object> attributes = span.getOtelAttributes();

            boolean hasAttributes = !attributes.isEmpty() || !profilingStackTraceIds.isEmpty();
            boolean hasKind = kind != null;
            if (hasKind || hasAttributes) {
                writeFieldName("otel");
                jw.writeByte(OBJECT_START);

                if (hasKind) {
                    writeFieldName("span_kind");
                    writeStringValue(kind.name());
                }

                if (hasAttributes) {
                    if (hasKind) {
                        jw.writeByte(COMMA);
                    }
                    writeFieldName("attributes");
                    jw.writeByte(OBJECT_START);
                    boolean isFirstAttrib = true;
                    for (Map.Entry<String, Object> entry : attributes.entrySet()) {
                        if (!isFirstAttrib) {
                            jw.writeByte(COMMA);
                        }
                        isFirstAttrib = false;

                        writeFieldName(entry.getKey());
                        Object o = entry.getValue();
                        if (o instanceof Number) {
                            serializeNumber((Number) o, jw);
                        } else if (o instanceof String) {
                            writeStringValue((String) o);
                        } else if (o instanceof Boolean) {
                            BoolConverter.serialize((Boolean) o, jw);
                        }
                    }
                    if (!profilingStackTraceIds.isEmpty()) {
                        if (!isFirstAttrib) {
                            jw.writeByte(COMMA);
                        }
                        writeFieldName("elastic.profiler_stack_trace_ids");
                        jw.writeByte(ARRAY_START);
                        for (int i = 0; i < profilingStackTraceIds.size(); i++) {
                            if (i != 0) {
                                jw.writeByte(COMMA);
                            }
                            jw.writeByte(QUOTE);
                            profilingStackTraceIds.get(i).writeAsBase64UrlSafe(jw);
                            jw.writeByte(QUOTE);
                        }
                        jw.writeByte(ARRAY_END);
                    }
                    jw.writeByte(OBJECT_END);
                }

                jw.writeByte(OBJECT_END);
                jw.writeByte(COMMA);
            }
        }

        private void serializeNumber(Number n, JsonWriter jw) {
            if (n instanceof Integer) {
                NumberConverter.serialize(n.intValue(), jw);
            } else if (n instanceof Long) {
                NumberConverter.serialize(n.longValue(), jw);
            } else if (n instanceof Double) {
                NumberConverter.serialize(n.doubleValue(), jw);
            } else if (n instanceof Float) {
                NumberConverter.serialize(n.floatValue(), jw);
            }
        }

        private void serializeComposite(Composite composite) {
            DslJsonUtil.writeFieldName("composite", jw);
            jw.writeByte(OBJECT_START);
            writeField("count", composite.getCount());
            writeField("sum", composite.getSumMs());
            writeLastField("compression_strategy", composite.getCompressionStrategy());
            jw.writeByte(OBJECT_END);
            jw.writeByte(COMMA);
        }

        private void serializeServiceNameWithFramework(@Nullable final TransactionImpl transaction, final TraceContextImpl traceContext, final ServiceOriginImpl serviceOrigin) {
            String serviceName = traceContext.getServiceName();
            String serviceVersion = traceContext.getServiceVersion();
            boolean isFrameworkNameNotNull = transaction != null && transaction.getFrameworkName() != null;
            if (serviceName != null || serviceVersion != null || isFrameworkNameNotNull || serviceOrigin.hasContent()) {
                writeFieldName("service");
                jw.writeByte(OBJECT_START);
                if (serviceOrigin.hasContent()) {
                    serializeServiceOrigin(serviceOrigin);
                }
                if (isFrameworkNameNotNull) {
                    serializeFramework(transaction.getFrameworkName(), transaction.getFrameworkVersion());
                }
                writeField("name", serviceName);
                writeLastField("version", serviceVersion);
                jw.writeByte(OBJECT_END);
                jw.writeByte(COMMA);
            }
        }

        private void serializeServiceOrigin(final ServiceOriginImpl serviceOrigin) {
            writeFieldName("origin");
            jw.writeByte(OBJECT_START);
            if (null != serviceOrigin.getId()) {
                writeField("id", serviceOrigin.getId());
            }
            if (null != serviceOrigin.getVersion()) {
                writeField("version", serviceOrigin.getVersion());
            }
            writeLastField("name", serviceOrigin.getName());
            jw.writeByte(OBJECT_END);
            jw.writeByte(COMMA);
        }

        private void serializeCloudOrigin(final CloudOriginImpl cloudOrigin) {
            writeFieldName("cloud");
            jw.writeByte(OBJECT_START);

            writeFieldName("origin");
            jw.writeByte(OBJECT_START);
            if (null != cloudOrigin.getAccountId()) {
                writeFieldName("account");
                jw.writeByte(OBJECT_START);
                writeLastField("id", cloudOrigin.getAccountId());
                jw.writeByte(OBJECT_END);
                jw.writeByte(COMMA);
            }
            if (null != cloudOrigin.getServiceName()) {
                writeFieldName("service");
                jw.writeByte(OBJECT_START);
                writeLastField("name", cloudOrigin.getServiceName());
                jw.writeByte(OBJECT_END);
                jw.writeByte(COMMA);
            }
            if (null != cloudOrigin.getRegion()) {
                writeField("region", cloudOrigin.getRegion());
            }
            writeLastField("provider", cloudOrigin.getProvider());
            jw.writeByte(OBJECT_END);

            jw.writeByte(OBJECT_END);
            jw.writeByte(COMMA);
        }

        /**
         * TODO: remove in 2.0
         * To be removed for agents working only with APM server 7.0 or higher, where schema contains span.type, span.subtype and span.action
         *
         * @param span serialized span
         */
        private void serializeSpanType(SpanImpl span) {
            writeFieldName("type");
            String type = span.getType();
            if (type != null) {
                replaceBuilder.setLength(0);
                replaceBuilder.append(type);
                replace(replaceBuilder, ".", "_", 0);
                String subtype = span.getSubtype();
                String action = span.getAction();
                if (subtype != null || action != null) {
                    replaceBuilder.append('.');
                    int replaceStartIndex = replaceBuilder.length() + 1;
                    if (subtype != null) {
                        replaceBuilder.append(subtype);
                        replace(replaceBuilder, ".", "_", replaceStartIndex);
                    }
                    if (action != null) {
                        replaceBuilder.append('.');
                        replaceStartIndex = replaceBuilder.length() + 1;
                        replaceBuilder.append(action);
                        replace(replaceBuilder, ".", "_", replaceStartIndex);
                    }
                }
                writeStringValue(replaceBuilder);
            } else {
                jw.writeNull();
            }
        }

        private void serializeStacktrace(StackTraceElement[] stacktrace) {
            if (stacktrace.length > 0) {
                writeFieldName("stacktrace");
                jw.writeByte(ARRAY_START);
                serializeStackTraceArrayElements(stacktrace);
                jw.writeByte(ARRAY_END);
                jw.writeByte(COMMA);
            }
        }

        private void serializeStackTraceArrayElements(StackTraceElement[] stacktrace) {

            boolean topMostElasticApmPackagesSkipped = false;
            int collectedStackFrames = 0;
            int stackTraceLimit = stacktraceConfiguration.getStackTraceLimit();
            if (stackTraceLimit < 0) {
                stackTraceLimit = stacktrace.length;
            }
            for (int i = 0; i < stacktrace.length && collectedStackFrames < stackTraceLimit; i++) {
                StackTraceElement stackTraceElement = stacktrace[i];
                // only skip the top most apm stack frames
                if (!topMostElasticApmPackagesSkipped && stackTraceElement.getClassName().startsWith("co.elastic.apm")) {
                    continue;
                }
                topMostElasticApmPackagesSkipped = true;

                if (isExcluded(stackTraceElement)) {
                    continue;
                }

                if (collectedStackFrames > 0) {
                    jw.writeByte(COMMA);
                }
                serializeStackTraceElement(stackTraceElement);
                collectedStackFrames++;
            }
        }

        private void serializeStackTraceElement(StackTraceElement stacktrace) {
            jw.writeByte(OBJECT_START);
            writeField("filename", stacktrace.getFileName());
            writeField("classname", stacktrace.getClassName());
            writeField("function", stacktrace.getMethodName());
            writeField("library_frame", isLibraryFrame(stacktrace.getClassName()));
            writeField("lineno", stacktrace.getLineNumber());
            serializeStackFrameModule(stacktrace.getClassName());
            jw.writeByte(OBJECT_END);
        }

        private void serializeStackFrameModule(final String fullyQualifiedClassName) {
            writeFieldName("module");
            replaceBuilder.setLength(0);
            final int lastDotIndex = fullyQualifiedClassName.lastIndexOf('.');
            if (lastDotIndex > 0) {
                replaceBuilder.append(fullyQualifiedClassName, 0, lastDotIndex);
            }
            DslJsonSerializer.writeStringBuilderValue(replaceBuilder, jw);
        }

        private boolean isLibraryFrame(String className) {
            for (String applicationPackage : stacktraceConfiguration.getApplicationPackages()) {
                if (className.startsWith(applicationPackage)) {
                    return false;
                }
            }
            return true;
        }

        private void serializeStackTrace(List<StackFrame> stackTrace) {
            if (stackTrace.isEmpty()) {
                return;
            }
            writeFieldName("stacktrace");
            jw.writeByte(ARRAY_START);
            StringBuilder replaceBuilder = this.replaceBuilder;
            for (int i = 0, size = stackTrace.size(); i < size; i++) {
                if (i != 0) {
                    jw.writeByte(COMMA);
                }
                serializeStackTraceElement(stackTrace.get(i), replaceBuilder);
            }
            jw.writeByte(ARRAY_END);
            jw.writeByte(COMMA);
        }

        private void serializeStackTraceElement(StackFrame frame, StringBuilder replaceBuilder) {
            jw.writeByte(OBJECT_START);

            replaceBuilder.setLength(0);
            frame.appendFileName(replaceBuilder);
            writeField("filename", replaceBuilder);
            writeField("function", frame.getMethodName());
            writeField("library_frame", frame.getClassName() != null && isLibraryFrame(frame.getClassName()));
            writeLastField("lineno", -1);
            jw.writeByte(OBJECT_END);
        }

        private void serializeSpanContext(SpanContextImpl context, TraceContextImpl traceContext) {
            writeFieldName("context");
            jw.writeByte(OBJECT_START);

            DslJsonSerializer.serializeService(traceContext.getServiceName(), traceContext.getServiceVersion(), context.getServiceTarget(), replaceBuilder, jw);
            serializeMessageContext(context.getMessage());
            serializeDbContext(context.getDb());
            serializeHttpContext(context.getHttp());
            serializeDestination(context.getDestination(), context.getServiceTarget().getDestinationResource());

            writeFieldName("tags");
            serializeLabels(context);

            jw.writeByte(OBJECT_END);
            jw.writeByte(COMMA);
        }

        private void serializeDestination(DestinationImpl destination, @Nullable CharSequence resource) {
            if (destination.hasContent() || resource != null) {
                writeFieldName("destination");
                jw.writeByte(OBJECT_START);
                boolean hasAddress = destination.getAddress().length() > 0;
                boolean hasPort = destination.getPort() > 0;

                boolean hasServiceContent = resource != null;
                boolean hasCloudContent = destination.getCloud().hasContent();

                if (hasAddress) {
                    if (hasPort || hasServiceContent || hasCloudContent) {
                        writeField("address", destination.getAddress());
                    } else {
                        writeLastField("address", destination.getAddress());
                    }
                }
                if (hasPort) {
                    if (hasServiceContent || hasCloudContent) {
                        writeField("port", destination.getPort());
                    } else {
                        writeLastField("port", destination.getPort());
                    }
                }

                if (hasServiceContent) {
                    serializeService(hasCloudContent, resource);
                }
                serializeDestinationCloud(hasCloudContent, destination.getCloud());

                jw.writeByte(OBJECT_END);
                jw.writeByte(COMMA);
            }
        }

        private void serializeService(boolean hasCloudContent, CharSequence resource) {
            writeFieldName("service");
            jw.writeByte(OBJECT_START);
            writeEmptyField("name");
            writeEmptyField("type");
            writeLastField("resource", resource);
            jw.writeByte(OBJECT_END);
            if (hasCloudContent) {
                jw.writeByte(COMMA);
            }
        }

        private void serializeDestinationCloud(boolean isCloudHasContent, DestinationImpl.CloudImpl cloud) {
            if (isCloudHasContent) {
                writeFieldName("cloud");
                jw.writeByte(OBJECT_START);
                writeLastField("region", cloud.getRegion());
                jw.writeByte(OBJECT_END);
            }
        }

        private void serializeMessageContext(final MessageImpl message) {
            if (message.hasContent()) {
                writeFieldName("message");
                jw.writeByte(OBJECT_START);
                StringBuilder body = message.getBodyForRead();
                if (body != null && body.length() > 0) {
                    writeLongStringField("body", message.getBodyForWrite());
                }
                serializeMessageHeaders(message.getHeaders());
                int messageAge = (int) message.getAge();
                if (messageAge >= 0) {
                    writeFieldName("age");
                    jw.writeByte(OBJECT_START);
                    writeLastField("ms", messageAge);
                    jw.writeByte(OBJECT_END);
                    jw.writeByte(COMMA);
                }
                if (message.getRoutingKey() != null && !message.getRoutingKey().isEmpty()) {
                    writeField("routing_key", message.getRoutingKey());
                }
                writeFieldName("queue");
                jw.writeByte(OBJECT_START);
                writeLastField("name", message.getQueueName());
                jw.writeByte(OBJECT_END);

                jw.writeByte(OBJECT_END);
                jw.writeByte(COMMA);
            }
        }

        private void serializeMessageHeaders(Headers headers) {
            if (!headers.isEmpty()) {
                writeFieldName("headers");
                jw.writeByte(OBJECT_START);
                Iterator<Headers.Header> iterator = headers.iterator();
                while (iterator.hasNext()) {
                    Headers.Header header = iterator.next();
                    if (iterator.hasNext()) {
                        DslJsonSerializer.writeField(header.getKey(), header.getValue(), replaceBuilder, jw, true);
                    } else {
                        DslJsonSerializer.writeLastField(header.getKey(), header.getValue(), replaceBuilder, jw);
                    }
                }
                jw.writeByte(OBJECT_END);
                jw.writeByte(COMMA);
            }
        }

        private void serializeFaas(final FaasImpl faas) {
            if (faas.hasContent()) {
                writeFieldName("faas");
                jw.writeByte(OBJECT_START);
                writeField("execution", faas.getExecution());
                writeField("id", faas.getId());
                writeField("name", faas.getName());
                writeField("version", faas.getVersion());
                serializeFaasTrigger(faas.getTrigger());
                writeLastField("coldstart", faas.isColdStart());
                jw.writeByte(OBJECT_END);
                jw.writeByte(COMMA);
            }
        }

        private void serializeFaasTrigger(final FaasTriggerImpl trigger) {
            if (trigger.hasContent()) {
                writeFieldName("trigger");
                jw.writeByte(OBJECT_START);
                writeField("request_id", trigger.getRequestId());
                writeLastField("type", trigger.getType());
                jw.writeByte(OBJECT_END);
                jw.writeByte(COMMA);
            }
        }

        private void serializeDbContext(final DbImpl db) {
            if (db.hasContent()) {
                writeFieldName("db");
                jw.writeByte(OBJECT_START);
                writeField("instance", db.getInstance());
                String statement = db.getStatement();
                if (statement != null) {
                    writeLongStringField("statement", statement);
                } else {
                    final CharBuffer statementBuffer = db.getStatementBuffer();
                    if (statementBuffer != null && statementBuffer.length() > 0) {
                        writeFieldName("statement");
                        jw.writeString(statementBuffer);
                        jw.writeByte(COMMA);
                    }
                }
                long affectedRows = db.getAffectedRowsCount();
                if (affectedRows >= 0) {
                    // a negative value generally indicates that feature is not supported by db/driver
                    // thus we just do not report them
                    writeField("rows_affected", affectedRows);
                }
                writeField("type", db.getType());
                writeField("link", db.getDbLink());
                writeLastField("user", db.getUser());
                jw.writeByte(OBJECT_END);
                jw.writeByte(COMMA);
            }
        }

        private void serializeHttpContext(final HttpImpl http) {
            if (http.hasContent()) {
                writeFieldName("http");
                jw.writeByte(OBJECT_START);
                writeField("method", http.getMethod());
                int statusCode = http.getStatusCode();
                if (statusCode > 0) {
                    writeField("status_code", http.getStatusCode());
                }
                writeLastField("url", http.getUrl());
                jw.writeByte(OBJECT_END);
                jw.writeByte(COMMA);
            }
        }

        private void serializeSpanCount(final SpanCount spanCount) {
            writeFieldName("span_count");
            jw.writeByte(OBJECT_START);
            writeField("dropped", spanCount.getDropped().get());
            writeLastField("started", spanCount.getReported().get());
            jw.writeByte(OBJECT_END);
            jw.writeByte(COMMA);
        }

        private void serializeDroppedSpanStats(final DroppedSpanStats droppedSpanStats) {
            writeFieldName("dropped_spans_stats");
            jw.writeByte(ARRAY_START);

            int i = 0;
            for (Map.Entry<DroppedSpanStats.StatsKey, DroppedSpanStats.Stats> stats : droppedSpanStats) {
                if (i++ >= 128) {
                    break;
                }
                if (i > 1) {
                    jw.writeByte(COMMA);
                }
                jw.writeByte(OBJECT_START);
                writeField("destination_service_resource", stats.getKey().getDestinationServiceResource());
                writeField("service_target_type", stats.getKey().getServiceType());
                writeField("service_target_name", stats.getKey().getServiceName());
                writeField("outcome", stats.getKey().getOutcome().toString());
                writeFieldName("duration");
                jw.writeByte(OBJECT_START);
                writeField("count", stats.getValue().getCount());
                writeFieldName("sum");
                jw.writeByte(OBJECT_START);
                writeLastField("us", stats.getValue().getSum());
                jw.writeByte(OBJECT_END);
                jw.writeByte(OBJECT_END);
                jw.writeByte(OBJECT_END);
            }
            jw.writeByte(ARRAY_END);
            jw.writeByte(COMMA);
        }

        private void serializeContext(@Nullable final TransactionImpl transaction, final TransactionContextImpl context, TraceContextImpl traceContext) {
            writeFieldName("context");
            jw.writeByte(OBJECT_START);
            serializeServiceNameWithFramework(transaction, traceContext, context.getServiceOrigin());

            if (context.getUser().hasContent()) {
                serializeUser(context.getUser());
                jw.writeByte(COMMA);
            }
            serializeRequest(context.getRequest());
            serializeResponse(context.getResponse());
            serializeMessageContext(context.getMessage());
            if (context.hasCustom()) {
                writeFieldName("custom");
                serializeStringKeyScalarValueMap(context.getCustomIterator(), replaceBuilder, jw, true, true);
                jw.writeByte(COMMA);
            }
            if (context.getCloudOrigin().hasContent()) {
                serializeCloudOrigin(context.getCloudOrigin());
            }

            writeFieldName("tags");
            serializeLabels(context);
            jw.writeByte(OBJECT_END);
            jw.writeByte(COMMA);
        }

        // visible for testing
        void serializeLabels(AbstractContextImpl context) {
            if (context.hasLabels()) {
                serializeStringKeyScalarValueMap(context.getLabelIterator(), replaceBuilder, jw, false, apmServerClient.supportsNonStringLabels());
            } else {
                jw.writeByte(OBJECT_START);
                jw.writeByte(OBJECT_END);
            }
        }

        private void serializeResponse(final ResponseImpl response) {
            if (response.hasContent()) {
                writeFieldName("response");
                jw.writeByte(OBJECT_START);
                writeField("headers", response.getHeaders(), apmServerClient.supportsMultipleHeaderValues());
                writeField("finished", response.isFinished());
                writeField("headers_sent", response.isHeadersSent());
                writeFieldName("status_code");
                NumberConverter.serialize(response.getStatusCode(), jw);
                jw.writeByte(OBJECT_END);
                jw.writeByte(COMMA);
            }
        }

        private void serializeRequest(final RequestImpl request) {
            if (request.hasContent()) {
                writeFieldName("request");
                jw.writeByte(OBJECT_START);
                writeField("method", request.getMethod());
                writeField("headers", request.getHeaders(), apmServerClient.supportsMultipleHeaderValues());
                writeField("cookies", request.getCookies(), apmServerClient.supportsMultipleHeaderValues());
                // only one of those can be non-empty
                if (!request.getFormUrlEncodedParameters().isEmpty()) {
                    writeField("body", request.getFormUrlEncodedParameters(), true);
                } else if (request.getRawBody() != null) {
                    writeField("body", request.getRawBody());
                } else {
                    final CharSequence bodyBuffer = request.getBodyBufferForSerialization();
                    if (bodyBuffer != null && bodyBuffer.length() > 0) {
                        writeFieldName("body");
                        jw.writeString(bodyBuffer);
                        jw.writeByte(COMMA);
                    }
                }
                if (request.getUrl().hasContent()) {
                    writeFieldName("url");
                    serializeUrl(request.getUrl());
                    jw.writeByte(COMMA);
                }
                if (request.getSocket().hasContent()) {
                    serializeSocket(request.getSocket());
                }
                writeLastField("http_version", request.getHttpVersion());
                jw.writeByte(OBJECT_END);
                jw.writeByte(COMMA);
            }
        }

        // visible for testing
        void serializeUrl(final UrlImpl url) {
            jw.writeByte(OBJECT_START);
            writeField("full", url.getFull());
            writeField("hostname", url.getHostname());
            int port = url.getPort();
            if (apmServerClient.supportsNumericUrlPort()) {
                writeField("port", port);
            } else {
                // serialize as a string for compatibility
                // doing it in low-level to avoid allocation
                DslJsonUtil.writeFieldName("port", jw);
                jw.writeByte(QUOTE);
                NumberConverter.serialize(port, jw);
                jw.writeByte(QUOTE);
                jw.writeByte(COMMA);
            }
            writeField("pathname", url.getPathname());
            writeField("search", url.getSearch());
            writeLastField("protocol", url.getProtocol());
            jw.writeByte(OBJECT_END);
        }

        private void serializeSocket(final SocketImpl socket) {
            writeFieldName("socket");
            jw.writeByte(OBJECT_START);
            writeLastField("remote_address", socket.getRemoteAddress());
            jw.writeByte(OBJECT_END);
            jw.writeByte(COMMA);
        }

        private void writeField(final String fieldName, final PotentiallyMultiValuedMap map, boolean supportsMultipleValues) {
            if (map.isEmpty()) {
                return;
            }

            writeFieldName(fieldName);
            jw.writeByte(OBJECT_START);
            int size = map.size();
            if (supportsMultipleValues) {
                serializePotentiallyMultiValuedEntry(map.getKey(0), map.getValue(0));
                for (int i = 1; i < size; i++) {
                    jw.writeByte(COMMA);
                    serializePotentiallyMultiValuedEntry(map.getKey(i), map.getValue(i));
                }
            } else {
                int last = size - 1;
                for (int i = 0; i <= last; i++) {
                    String key = map.getKey(i);
                    String value = map.getFirst(key);
                    if (i == last) {
                        writeLastField(key, value);
                    } else {
                        writeField(key, value);
                    }
                }
            }

            jw.writeByte(OBJECT_END);
            jw.writeByte(COMMA);
        }

        private void serializePotentiallyMultiValuedEntry(String key, @Nullable Object value) {
            jw.writeString(key);
            jw.writeByte(JsonWriter.SEMI);
            if (value instanceof String) {
                StringConverter.serialize((String) value, jw);
            } else if (value instanceof List) {
                jw.writeByte(ARRAY_START);
                final List<String> values = (List<String>) value;
                jw.writeString(values.get(0));
                for (int i = 1; i < values.size(); i++) {
                    jw.writeByte(COMMA);
                    jw.writeString(values.get(i));
                }
                jw.writeByte(ARRAY_END);
            } else if (value == null) {
                jw.writeNull();
            }
        }

        private void serializeUser(final UserImpl user) {
            writeFieldName("user");
            jw.writeByte(OBJECT_START);
            writeField("domain", user.getDomain());
            writeField("id", user.getId());
            writeField("email", user.getEmail());
            writeLastField("username", user.getUsername());
            jw.writeByte(OBJECT_END);
        }

        void writeEmptyField(final String fieldName) {
            writeFieldName(fieldName);
            writeStringValue("");
            jw.writeByte(COMMA);
        }

        void writeField(final String fieldName, final StringBuilder value) {
            if (value.length() > 0) {
                writeFieldName(fieldName);
                writeStringBuilderValue(value);
                jw.writeByte(COMMA);
            }
        }


        void writeLongStringField(final String fieldName, @Nullable final CharSequence value) {
            if (value != null) {
                writeFieldName(fieldName);
                writeLongStringValue(value);
                jw.writeByte(COMMA);
            }
        }

        void writeField(final String fieldName, @Nullable final CharSequence value) {
            DslJsonSerializer.writeField(fieldName, value, replaceBuilder, jw);
        }

        private void writeStringBuilderValue(StringBuilder value) {
            DslJsonSerializer.writeStringBuilderValue(value, jw);
        }

        private void writeStringValue(CharSequence value) {
            DslJsonUtil.writeStringValue(value, replaceBuilder, jw);
        }

        private void writeLongStringValue(CharSequence value) {
            DslJsonSerializer.writeLongStringValue(value, replaceBuilder, jw);
        }

        private void writeField(final String fieldName, final long value) {
            DslJsonSerializer.writeField(fieldName, value, jw);
        }

        private void writeField(final String fieldName, final int value) {
            writeFieldName(fieldName);
            NumberConverter.serialize(value, jw);
            jw.writeByte(COMMA);
        }

        private void writeLastField(final String fieldName, final int value) {
            writeFieldName(fieldName);
            NumberConverter.serialize(value, jw);
        }

        private void writeLastField(final String fieldName, final long value) {
            writeFieldName(fieldName);
            NumberConverter.serialize(value, jw);
        }

        private void writeField(final String fieldName, final boolean value) {
            writeFieldName(fieldName);
            BoolConverter.serialize(value, jw);
            jw.writeByte(COMMA);
        }

        private void writeLastField(final String fieldName, final boolean value) {
            writeFieldName(fieldName);
            BoolConverter.serialize(value, jw);
        }

        private void writeField(final String fieldName, final double value) {
            writeFieldName(fieldName);
            NumberConverter.serialize(value, jw);
            jw.writeByte(COMMA);
        }

        void writeLastField(final String fieldName, @Nullable final CharSequence value) {
            DslJsonSerializer.writeLastField(fieldName, value, replaceBuilder, jw);
        }

        private void writeFieldName(final String fieldName) {
            DslJsonUtil.writeFieldName(fieldName, jw);
        }

        private void writeNonLastIdField(String fieldName, IdImpl id) {
            writeIdField(fieldName, id);
            jw.writeByte(COMMA);
        }

        private void writeIdField(String fieldName, IdImpl id) {
            writeFieldName(fieldName);
            jw.writeByte(JsonWriter.QUOTE);
            id.writeAsHex(jw);
            jw.writeByte(JsonWriter.QUOTE);
        }

        private void writeTimestamp(final long epochMicros) {
            writeFieldName("timestamp");
            NumberConverter.serialize(epochMicros, jw);
            jw.writeByte(COMMA);
        }

        private void writeHexArray(String fieldName, @Nullable LongList longList) {
            if (longList != null && longList.getSize() > 0) {
                writeFieldName(fieldName);
                jw.writeByte(ARRAY_START);
                for (int i = 0, size = longList.getSize(); i < size; i++) {
                    if (i > 0) {
                        jw.writeByte(COMMA);
                    }
                    jw.writeByte(QUOTE);
                    HexSerializationUtils.writeAsHex(longList.get(i), jw);
                    jw.writeByte(QUOTE);
                }
                jw.writeByte(ARRAY_END);
                jw.writeByte(COMMA);
            }
        }

    }
}<|MERGE_RESOLUTION|>--- conflicted
+++ resolved
@@ -1027,22 +1027,18 @@
             }
         }
 
-<<<<<<< HEAD
-        private void serializeOTel(AbstractSpanImpl<?> span) {
-=======
-        private void serializeOTel(Span span) {
+        private void serializeOTel(SpanImpl span) {
             serializeOtel(span, Collections.<Id>emptyList());
         }
 
-        private void serializeOTel(Transaction transaction) {
+        private void serializeOTel(TransactionImpl transaction) {
             List<Id> profilingCorrelationStackTraceIds = transaction.getProfilingCorrelationStackTraceIds();
             synchronized (profilingCorrelationStackTraceIds) {
                 serializeOtel(transaction, profilingCorrelationStackTraceIds);
             }
         }
 
-        private void serializeOtel(AbstractSpan<?> span, List<Id> profilingStackTraceIds) {
->>>>>>> ea685113
+        private void serializeOtel(AbstractSpanImpl<?> span, List<Id> profilingStackTraceIds) {
             OTelSpanKind kind = span.getOtelKind();
             Map<String, Object> attributes = span.getOtelAttributes();
 
