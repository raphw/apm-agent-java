/*
 * Licensed to Elasticsearch B.V. under one or more contributor
 * license agreements. See the NOTICE file distributed with
 * this work for additional information regarding copyright
 * ownership. Elasticsearch B.V. licenses this file to you under
 * the Apache License, Version 2.0 (the "License"); you may
 * not use this file except in compliance with the License.
 * You may obtain a copy of the License at
 *
 *   http://www.apache.org/licenses/LICENSE-2.0
 *
 * Unless required by applicable law or agreed to in writing,
 * software distributed under the License is distributed on an
 * "AS IS" BASIS, WITHOUT WARRANTIES OR CONDITIONS OF ANY
 * KIND, either express or implied.  See the License for the
 * specific language governing permissions and limitations
 * under the License.
 */
package co.elastic.apm.agent.esrestclient;

import co.elastic.apm.agent.tracer.GlobalTracer;
import co.elastic.apm.agent.tracer.AbstractSpan;
import co.elastic.apm.agent.tracer.Outcome;
import co.elastic.apm.agent.tracer.Span;
import co.elastic.apm.agent.sdk.logging.Logger;
import co.elastic.apm.agent.sdk.logging.LoggerFactory;
import co.elastic.apm.agent.tracer.Tracer;
import co.elastic.apm.agent.tracer.pooling.ObjectPool;
import co.elastic.apm.agent.util.IOUtils;
import co.elastic.apm.agent.util.LoggerUtils;
import co.elastic.apm.agent.tracer.pooling.Allocator;
import org.apache.http.HttpEntity;
import org.apache.http.HttpHost;
import org.elasticsearch.client.Response;
import org.elasticsearch.client.ResponseException;
import org.elasticsearch.client.ResponseListener;

import javax.annotation.Nullable;
import java.util.Arrays;
import java.util.List;
import java.util.concurrent.CancellationException;

public class ElasticsearchRestClientInstrumentationHelper {

    private static final Logger logger = LoggerFactory.getLogger(ElasticsearchRestClientInstrumentationHelper.class);

    private static final Logger unsupportedOperationOnceLogger = LoggerUtils.logOnce(logger);
    private static final ElasticsearchRestClientInstrumentationHelper INSTANCE = new ElasticsearchRestClientInstrumentationHelper(GlobalTracer.get());

<<<<<<< HEAD
    public static final List<String> QUERY_SUFFIX = Arrays.asList(
        "_search",
        "_msearch",
        "_msearch/template",
        "_search/template",
        "_count");
=======
>>>>>>> a6cf7151
    public static final String SPAN_TYPE = "db";
    public static final String ELASTICSEARCH = "elasticsearch";
    public static final String SPAN_ACTION = "request";
    private static final int MAX_POOLED_ELEMENTS = 256;
    private final Tracer tracer;
    private final ElasticsearchConfiguration config;

    private final ObjectPool<ResponseListenerWrapper> responseListenerObjectPool;

    public static ElasticsearchRestClientInstrumentationHelper get() {
        return INSTANCE;
    }


    private ElasticsearchRestClientInstrumentationHelper(Tracer tracer) {
        this.tracer = tracer;
        this.responseListenerObjectPool = tracer.getObjectPoolFactory().createRecyclableObjectPool(MAX_POOLED_ELEMENTS, new ResponseListenerAllocator());
        this.config = tracer.getConfig(ElasticsearchConfiguration.class);
    }

    private class ResponseListenerAllocator implements Allocator<ResponseListenerWrapper> {
        @Override
        public ResponseListenerWrapper createInstance() {
            return new ResponseListenerWrapper(ElasticsearchRestClientInstrumentationHelper.this, ElasticsearchRestClientInstrumentationHelper.this.tracer);
        }
    }

    @Nullable
    public Span<?> createClientSpan(String method, String endpoint, @Nullable HttpEntity httpEntity) {
        final AbstractSpan<?> activeSpan = tracer.getActive();
        if (activeSpan == null) {
            return null;
        }

        Span<?> span = activeSpan.createExitSpan();

        // Don't record nested spans. In 5.x clients the instrumented sync method is calling the instrumented async method
        if (span == null) {
            return null;
        }

        span.withType(SPAN_TYPE)
            .withSubtype(ELASTICSEARCH)
            .withAction(SPAN_ACTION)
            .appendToName("Elasticsearch: ").appendToName(method).appendToName(" ").appendToName(endpoint);
        span.getContext().getDb().withType(ELASTICSEARCH);
        span.getContext().getServiceTarget().withType(ELASTICSEARCH);
        span.activate();
        if (span.isSampled()) {
            span.getContext().getHttp().withMethod(method);
<<<<<<< HEAD
            boolean matched = false;
            for (String suffix : QUERY_SUFFIX) {
                matched = endpoint.endsWith(suffix);
                if (matched) {
                    break;
                }
            }
            if (matched) {
=======
            if (WildcardMatcher.isAnyMatch(config.getCaptureBodyUrls(), endpoint)) {
>>>>>>> a6cf7151
                if (httpEntity != null && httpEntity.isRepeatable()) {
                    try {
                        IOUtils.readUtf8Stream(httpEntity.getContent(), span.getContext().getDb().withStatementBuffer());
                    } catch (UnsupportedOperationException e) {
                        // special case for hibernatesearch versions pre 6.0:
                        // those don't support httpEntity.getContent() and throw an UnsupportedException when called.
                        unsupportedOperationOnceLogger.error(
                            "Failed to read Elasticsearch client query from request body, most likely because you are using hibernatesearch pre 6.0", e);
                    } catch (Exception e) {
                        logger.error("Failed to read Elasticsearch client query from request body", e);
                    }
                }
            }
        }
        return span;
    }

    public void finishClientSpan(@Nullable Response response, Span<?> span, @Nullable Throwable t) {
        try {
            String url = null;
            int statusCode = -1;
            String address = null;
            int port = -1;
            String cluster = null;
            if (response != null) {
                HttpHost host = response.getHost();
                address = host.getHostName();
                port = host.getPort();
                url = host.toURI();
                statusCode = response.getStatusLine().getStatusCode();

                cluster = response.getHeader("x-found-handling-cluster");

            } else if (t != null) {
                if (t instanceof ResponseException) {
                    ResponseException esre = (ResponseException) t;
                    HttpHost host = esre.getResponse().getHost();
                    address = host.getHostName();
                    port = host.getPort();
                    url = host.toURI();
                    statusCode = esre.getResponse().getStatusLine().getStatusCode();
                } else if (t instanceof CancellationException) {
                    // We can't tell whether a cancelled search is related to a failure or not
                    span.withOutcome(Outcome.UNKNOWN);
                }
                span.captureException(t);
            }

            if (url != null && !url.isEmpty()) {
                span.getContext().getHttp().withUrl(url);
            }
            span.getContext().getHttp().withStatusCode(statusCode);
            span.getContext().getDestination().withAddress(address).withPort(port);
            span.getContext().getServiceTarget().withName(cluster);
        } finally {
            span.end();
        }
    }

    public ResponseListener wrapClientResponseListener(ResponseListener listener, Span<?> span) {
        return responseListenerObjectPool.createInstance().withClientSpan(listener, span);
    }

    public ResponseListener wrapContextPropagationContextListener(ResponseListener listener, AbstractSpan<?> activeContext) {
        return responseListenerObjectPool.createInstance().withContextPropagation(listener, activeContext);
    }

    void recycle(ResponseListenerWrapper listenerWrapper) {
        responseListenerObjectPool.recycle(listenerWrapper);
    }
}<|MERGE_RESOLUTION|>--- conflicted
+++ resolved
@@ -47,15 +47,12 @@
     private static final Logger unsupportedOperationOnceLogger = LoggerUtils.logOnce(logger);
     private static final ElasticsearchRestClientInstrumentationHelper INSTANCE = new ElasticsearchRestClientInstrumentationHelper(GlobalTracer.get());
 
-<<<<<<< HEAD
     public static final List<String> QUERY_SUFFIX = Arrays.asList(
         "_search",
         "_msearch",
         "_msearch/template",
         "_search/template",
         "_count");
-=======
->>>>>>> a6cf7151
     public static final String SPAN_TYPE = "db";
     public static final String ELASTICSEARCH = "elasticsearch";
     public static final String SPAN_ACTION = "request";
@@ -68,7 +65,6 @@
     public static ElasticsearchRestClientInstrumentationHelper get() {
         return INSTANCE;
     }
-
 
     private ElasticsearchRestClientInstrumentationHelper(Tracer tracer) {
         this.tracer = tracer;
@@ -104,9 +100,9 @@
         span.getContext().getDb().withType(ELASTICSEARCH);
         span.getContext().getServiceTarget().withType(ELASTICSEARCH);
         span.activate();
+
         if (span.isSampled()) {
             span.getContext().getHttp().withMethod(method);
-<<<<<<< HEAD
             boolean matched = false;
             for (String suffix : QUERY_SUFFIX) {
                 matched = endpoint.endsWith(suffix);
@@ -115,9 +111,6 @@
                 }
             }
             if (matched) {
-=======
-            if (WildcardMatcher.isAnyMatch(config.getCaptureBodyUrls(), endpoint)) {
->>>>>>> a6cf7151
                 if (httpEntity != null && httpEntity.isRepeatable()) {
                     try {
                         IOUtils.readUtf8Stream(httpEntity.getContent(), span.getContext().getDb().withStatementBuffer());
