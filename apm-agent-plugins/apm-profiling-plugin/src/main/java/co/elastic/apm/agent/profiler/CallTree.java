/*
 * Licensed to Elasticsearch B.V. under one or more contributor
 * license agreements. See the NOTICE file distributed with
 * this work for additional information regarding copyright
 * ownership. Elasticsearch B.V. licenses this file to you under
 * the Apache License, Version 2.0 (the "License"); you may
 * not use this file except in compliance with the License.
 * You may obtain a copy of the License at
 *
 *   http://www.apache.org/licenses/LICENSE-2.0
 *
 * Unless required by applicable law or agreed to in writing,
 * software distributed under the License is distributed on an
 * "AS IS" BASIS, WITHOUT WARRANTIES OR CONDITIONS OF ANY
 * KIND, either express or implied.  See the License for the
 * specific language governing permissions and limitations
 * under the License.
 */
package co.elastic.apm.agent.profiler;

import co.elastic.apm.agent.impl.transaction.AbstractSpanImpl;
import co.elastic.apm.agent.impl.transaction.SpanImpl;
import co.elastic.apm.agent.impl.transaction.TraceContextImpl;
import co.elastic.apm.agent.sdk.internal.collections.LongList;
import co.elastic.apm.agent.impl.ElasticApmTracer;
import co.elastic.apm.agent.impl.transaction.StackFrame;
import co.elastic.apm.agent.profiler.collections.LongHashSet;
import co.elastic.apm.agent.sdk.logging.Logger;
import co.elastic.apm.agent.sdk.logging.LoggerFactory;
import co.elastic.apm.agent.tracer.pooling.ObjectPool;
import co.elastic.apm.agent.tracer.pooling.Recyclable;

import javax.annotation.Nullable;
import java.io.IOException;
import java.util.ArrayList;
import java.util.Arrays;
import java.util.Collections;
import java.util.List;

/**
 * Converts a sequence of stack traces into a tree structure of method calls.
 * <pre>
 *             count
 *  b b     a      4
 * aaaa ──► ├─b    1
 *          └─b    1
 * </pre>
 * <p>
 * It also stores information about which span is the parent of a particular call tree node,
 * based on which span has been {@linkplain ElasticApmTracer#getActive() active} at that time.
 * </p>
 * <p>
 * This allows to {@linkplain Root#spanify() infer spans from the call tree} which have the correct parent/child relationships
 * with the regular spans.
 * </p>
 */
public class CallTree implements Recyclable {

    private static final int INITIAL_CHILD_SIZE = 2;
    @Nullable
    private CallTree parent;
    protected int count;
    private List<CallTree> children = new ArrayList<>(INITIAL_CHILD_SIZE);
    @Nullable
    private StackFrame frame;
    protected long start;
    private long lastSeen;
    private boolean ended;
    private long activationTimestamp = -1;
    /**
     * The context of the transaction or span which is the direct parent of this call tree node.
     * Used in {@link #spanify} to override the parent.
     */
    @Nullable
    private TraceContextImpl activeContextOfDirectParent;
    private long deactivationTimestamp = -1;
    private boolean isSpan;
    private int depth;
    /**
     * @see AbstractSpanImpl#childIds
     */
    @Nullable
    private ChildList childIds;
    @Nullable
    private ChildList maybeChildIds;

    public CallTree() {
    }

    public void set(@Nullable CallTree parent, StackFrame frame, long nanoTime) {
        this.parent = parent;
        this.frame = frame;
        this.start = nanoTime;
        if (parent != null) {
            this.depth = parent.depth + 1;
        }
    }

    public boolean isSuccessor(CallTree parent) {
        if (depth > parent.depth) {
            return getNthParent(depth - parent.depth) == parent;
        }
        return false;
    }

    @Nullable
    public CallTree getNthParent(int n) {
        CallTree parent = this;
        for (int i = 0; i < n; i++) {
            if (parent != null) {
                parent = parent.parent;
            } else {
                return null;
            }
        }
        return parent;
    }

    public void activation(TraceContextImpl traceContext, long activationTimestamp) {
        this.activeContextOfDirectParent = traceContext;
        this.activationTimestamp = activationTimestamp;
    }

    protected void handleDeactivation(TraceContextImpl deactivatedSpan, long activationTimestamp, long deactivationTimestamp) {
        if (deactivatedSpan.idEquals(activeContextOfDirectParent)) {
            this.deactivationTimestamp = deactivationTimestamp;
        } else {
            CallTree lastChild = getLastChild();
            if (lastChild != null) {
                lastChild.handleDeactivation(deactivatedSpan, activationTimestamp, deactivationTimestamp);
            }
        }
        // if an actual child span is deactivated after this call tree node has ended
        // it means that this node has actually ended at least at the same point, if not after, the actual span has been deactivated
        //
        // [a(inferred)]    ─► [a(inferred)  ] ← set end timestamp to timestamp of deactivation of b
        // └─[b(actual)  ]     └─[b(actual)  ]
        // see also CallTreeTest::testDectivationAfterEnd
        if (happenedDuring(activationTimestamp) && happenedAfter(deactivationTimestamp)) {
            lastSeen = deactivationTimestamp;
        }
    }

    private boolean happenedDuring(long timestamp) {
        return start <= timestamp && timestamp <= lastSeen;
    }

    private boolean happenedAfter(long timestamp) {
        return lastSeen < timestamp;
    }

    public static CallTree.Root createRoot(ObjectPool<Root> rootPool, byte[] traceContext, @Nullable String serviceName, @Nullable String serviceVersion, long nanoTime) {
        CallTree.Root root = rootPool.createInstance();
        root.set(traceContext, serviceName, serviceVersion, nanoTime);
        return root;
    }

    /**
     * Adds a single stack trace to the call tree which either updates the {@link #lastSeen} timestamp of an existing call tree node,
     * {@linkplain #end ends} a node, or {@linkplain #addChild adds a new child}.
     *
     * @param stackFrames         the stack trace which is iterated over in reverse order
     * @param index               the current index of {@code stackFrames}
     * @param activeSpan          the trace context of the currently {@linkplain ElasticApmTracer#getActive()} active transaction/span
     * @param activationTimestamp the timestamp of when {@code traceContext} has been activated
     * @param nanoTime            the timestamp of when this stack trace has been recorded
     * @param callTreePool
     * @param minDurationNs
     * @param root
     */
    protected CallTree addFrame(List<StackFrame> stackFrames, int index, @Nullable TraceContextImpl activeSpan, long activationTimestamp, long nanoTime, ObjectPool<CallTree> callTreePool, long minDurationNs, Root root) {
        count++;
        lastSeen = nanoTime;
        //     c ee   ← traceContext not set - they are not a child of the active span but the frame below them
        //   bbb dd   ← traceContext set
        //   ------   ← all new CallTree during this period should have the traceContext set
        // a aaaaaa a
        //  |      |
        // active  deactive

        // this branch is already aware of the activation
        // this means the provided activeSpan is not a direct parent of new child nodes
        if (activeSpan != null && this.activeContextOfDirectParent != null && this.activeContextOfDirectParent.idEquals(activeSpan)) {
            activeSpan = null;
        }

        // non-last children are already ended by definition
        CallTree lastChild = getLastChild();
        // if the frame corresponding to the last child is not in the stack trace
        // it's assumed to have ended one tick ago
        CallTree topOfStack = this;
        boolean endChild = true;
        if (index >= 1) {
            final StackFrame frame = stackFrames.get(--index);
            if (lastChild != null) {
                if (!lastChild.isEnded() && frame.equals(lastChild.frame)) {
                    topOfStack = lastChild.addFrame(stackFrames, index, activeSpan, activationTimestamp, nanoTime, callTreePool, minDurationNs, root);
                    endChild = false;
                } else {
                    topOfStack = addChild(frame, stackFrames, index, activeSpan, activationTimestamp, nanoTime, callTreePool, minDurationNs, root);
                }
            } else {
                topOfStack = addChild(frame, stackFrames, index, activeSpan, activationTimestamp, nanoTime, callTreePool, minDurationNs, root);
            }
        }
        if (lastChild != null && !lastChild.isEnded() && endChild) {
            lastChild.end(callTreePool, minDurationNs, root);
        }
        transferMaybeChildIdsToChildIds();
        return topOfStack;
    }

    /**
     * This method is called when we know for sure that the maybe child ids are actually belonging to this call tree.
     * This is the case after we've seen another frame represented by this call tree.
     *
     * @see #addMaybeChildId(long)
     */
    private void transferMaybeChildIdsToChildIds() {
        if (maybeChildIds != null) {
            if (childIds == null) {
                childIds = maybeChildIds;
                maybeChildIds = null;
            } else {
                childIds.addAll(maybeChildIds);
                maybeChildIds.clear();
            }
        }
    }

    private CallTree addChild(StackFrame frame, List<StackFrame> stackFrames, int index, @Nullable TraceContextImpl traceContext, long activationTimestamp, long nanoTime, ObjectPool<CallTree> callTreePool, long minDurationNs, Root root) {
        CallTree callTree = callTreePool.createInstance();
        callTree.set(this, frame, nanoTime);
        if (traceContext != null) {
            callTree.activation(traceContext, activationTimestamp);
        }
        children.add(callTree);
        return callTree.addFrame(stackFrames, index, null, activationTimestamp, nanoTime, callTreePool, minDurationNs, root);
    }

    long getDurationUs() {
        return getDurationNs() / 1000;
    }

    private long getDurationNs() {
        return lastSeen - start;
    }

    public int getCount() {
        return count;
    }

    @Nullable
    public StackFrame getFrame() {
        return frame;
    }

    public List<CallTree> getChildren() {
        return children;
    }

    protected void end(ObjectPool<CallTree> pool, long minDurationNs, Root root) {
        ended = true;
        // if the parent span has already been deactivated before this call tree node has ended
        // it means that this node is actually the parent of the already deactivated span
        //                     make b parent of a and pre-date the start of b to the activation of a
        // [a(inferred)   ]     [a(inferred)   ]
        //  [1        ]     ──┐  [b(inferred) ]
        //  └[b(inferred)]    │  [c(inferred)]
        //   [c(infer.) ]     └► [1        ]
        //   └─[d(i.)]           └──[d(i.)]
        // see also CallTreeTest::testDeactivationBeforeEnd
        if (deactivationHappenedBeforeEnd()) {
            start = Math.min(activationTimestamp, start);
            if (parent != null) {
                // we know there's always exactly one activation in the parent's childIds
                // that needs to be transferred to this call tree node
                // in the above example, 1's child id would be first transferred from a to b and then from b to c
                // this ensures that the UI knows that c is the parent of 1
                parent.giveLastChildIdTo(this);
            }

            List<CallTree> callTrees = getChildren();
            for (int i = 0, size = callTrees.size(); i < size; i++) {
                CallTree child = callTrees.get(i);
                child.activation(activeContextOfDirectParent, activationTimestamp);
                child.deactivationTimestamp = deactivationTimestamp;
                // re-run this logic for all children, even if they have already ended
                child.end(pool, minDurationNs, root);
            }
            activeContextOfDirectParent = null;
            activationTimestamp = -1;
            deactivationTimestamp = -1;
        }
        if (parent != null && isTooFast(minDurationNs)) {
            root.previousTopOfStack = parent;
            parent.removeChild(pool, this);
        } else {
            CallTree lastChild = getLastChild();
            if (lastChild != null && !lastChild.isEnded()) {
                lastChild.end(pool, minDurationNs, root);
            }
        }
    }

    private boolean isTooFast(long minDurationNs) {
        return count == 1 || isFasterThan(minDurationNs);
    }

    private void removeChild(ObjectPool<CallTree> pool, CallTree child) {
        children.remove(child);
        child.recursiveGiveChildIdsTo(this);
        child.recycle(pool);
    }

    private boolean isFasterThan(long minDurationNs) {
        return getDurationNs() < minDurationNs;
    }

    private boolean deactivationHappenedBeforeEnd() {
        return activeContextOfDirectParent != null && deactivationTimestamp > -1 && lastSeen > deactivationTimestamp;
    }

    public boolean isLeaf() {
        return children.isEmpty();
    }

    /**
     * Returns {@code true} if this node has just one child and no self time.
     *
     * <pre>
     *  c
     *  b  ← b is a pillar
     * aaa
     * </pre>
     */
    private boolean isPillar() {
        return children.size() == 1 && children.get(0).count == count;
    }

    @Nullable
    public CallTree getLastChild() {
        return children.size() > 0 ? children.get(children.size() - 1) : null;
    }

    public boolean isEnded() {
        return ended;
    }

    @Override
    public String toString() {
        StringBuilder sb = new StringBuilder();
        try {
            toString(sb);
        } catch (IOException e) {
            throw new RuntimeException(e);
        }
        return sb.toString();
    }

    private void toString(Appendable out) throws IOException {
        toString(out, 0);
    }

    private void toString(Appendable out, int level) throws IOException {
        for (int i = 0; i < level; i++) {
            out.append("  ");
        }
        out.append(frame != null ? frame.getClassName() : "null")
            .append('.')
            .append(frame != null ? frame.getMethodName() : "null")
            .append(' ').append(Integer.toString(count))
            .append('\n');
        for (CallTree node : children) {
            node.toString(out, level + 1);
        }
    }

<<<<<<< HEAD
    int spanify(CallTree.Root root, TraceContextImpl parentContext) {
=======
    int spanify(CallTree.Root root, TraceContext parentContext, TraceContext nonInferredParentContext) {
>>>>>>> ea685113
        int createdSpans = 0;
        if (activeContextOfDirectParent != null) {
            parentContext = activeContextOfDirectParent;
            nonInferredParentContext = activeContextOfDirectParent;
        }
        SpanImpl span = null;
        if (!isPillar() || isLeaf()) {
            createdSpans++;
            span = asSpan(root, parentContext, nonInferredParentContext);
            this.isSpan = true;
        }
        List<CallTree> children = getChildren();
        for (int i = 0, size = children.size(); i < size; i++) {
            createdSpans += children.get(i).spanify(root, span != null ? span.getTraceContext() : parentContext, nonInferredParentContext);
        }
        if (span != null) {
            span.end(span.getTimestamp() + getDurationUs());
        }
        return createdSpans;
    }

<<<<<<< HEAD
    protected SpanImpl asSpan(Root root, TraceContextImpl parentContext) {
=======
    protected Span asSpan(Root root, TraceContext parentContext, TraceContext nonInferredParentContext) {
>>>>>>> ea685113
        transferMaybeChildIdsToChildIds();
        SpanImpl span = parentContext.createSpan(root.getEpochMicros(this.start))
            .withType("app")
            .withSubtype("inferred");

        String classFqn = frame.getClassName();
        if (classFqn != null) {
            span.appendToName(classFqn, co.elastic.apm.agent.tracer.AbstractSpan.PRIORITY_DEFAULT, frame.getSimpleClassNameOffset(), classFqn.length());
        } else {
            span.appendToName("null");
        }
        span.appendToName("#");
        span.appendToName(frame.getMethodName());

        LongList childSpanIds = null;
        if (childIds != null) {
            long expectedParent = nonInferredParentContext.getId().readLong(0);
            childSpanIds = new LongList(childIds.getSize());
            for (int i = 0; i < childIds.getSize(); i++) {
                // to avoid cycles, we only insert child-ids if the parent of the child is also
                // the parent of the stack of inferred spans inserted
                if (childIds.getParentId(i) == expectedParent) {
                    childSpanIds.add(childIds.getId(i));
                }
            }
        }

        span.withChildIds(childSpanIds);

        // we're not interested in the very bottom of the stack which contains things like accepting and handling connections
        if (!root.rootContext.idEquals(parentContext)) {
            // we're never spanifying the root
            assert this.parent != null;
            List<StackFrame> stackTrace = new ArrayList<>();
            this.parent.fillStackTrace(stackTrace);
            span.setStackTrace(stackTrace);
        } else {
            span.setStackTrace(Collections.<StackFrame>emptyList());
        }
        return span;
    }

    /**
     * Fill in the stack trace up to the parent span
     */
    private void fillStackTrace(List<StackFrame> stackTrace) {
        if (parent != null && !this.isSpan) {
            stackTrace.add(frame);
            parent.fillStackTrace(stackTrace);
        }
    }

    /**
     * Recycles this subtree to the provided pool recursively.
     * Note that this method ends by recycling {@code this} node (i.e. - this subtree root), which means that
     * <b>the caller of this method should make sure that no reference to this object is held anywhere</b>.
     * <p>ALSO NOTE: MAKE SURE NOT TO CALL THIS METHOD FOR {@link CallTree.Root} INSTANCES.</p>
     *
     * @param pool the pool to which all subtree nodes are to be recycled
     */
    public final void recycle(ObjectPool<CallTree> pool) {
        assert !(this instanceof Root);
        List<CallTree> children = this.children;
        for (int i = 0, size = children.size(); i < size; i++) {
            children.get(i).recycle(pool);
        }
        pool.recycle(this);
    }

    @Override
    public void resetState() {
        parent = null;
        count = 0;
        frame = null;
        start = 0;
        lastSeen = 0;
        ended = false;
        activationTimestamp = -1;
        activeContextOfDirectParent = null;
        deactivationTimestamp = -1;
        isSpan = false;
        childIds = null;
        maybeChildIds = null;
        depth = 0;
        if (children.size() > INITIAL_CHILD_SIZE) {
            // the overwhelming majority of call tree nodes has either one or two children
            // don't let outliers grow all lists in the pool over time
            children = new ArrayList<>(INITIAL_CHILD_SIZE);
        } else {
            children.clear();
        }
    }

    /**
     * When a regular span is activated,
     * we want it's {@link TraceContextImpl#getId() span.id} to be added to the call tree that represents the
     * {@linkplain CallTree.Root#topOfStack top of the stack} to ensure correct parent/child relationships via re-parenting (See also {@link SpanImpl#childIds}).
     * <p>
     * However, the {@linkplain CallTree.Root#topOfStack current top of the stack} may turn out to not be the right target.
     * Consider this example:
     * </p>
     * <pre>
     * bb
     * aa aa
     *   1  1  ← activation
     * </pre>
     * <p>
     * We would add the id of span {@code 1} to {@code b}'s {@link #maybeChildIds}.
     * But after seeing the next frame,
     * we realize the {@code b} has already ended and that we should {@link #giveMaybeChildIdsTo} from {@code b} and give it to {@code a}.
     * This logic is implemented in {@link CallTree.Root#addStackTrace}.
     * After seeing another frame of {@code a}, we know that {@code 1} is really the child of {@code a}, so we {@link #transferMaybeChildIdsToChildIds()}.
     * </p>
     *
     * @param id the child span id to add to this call tree element
     * @param parentId the parent id of the span represented by the id parameter
     */
    public void addMaybeChildId(long id, long parentId) {
        if (maybeChildIds == null) {
            maybeChildIds = new ChildList();
        }
        maybeChildIds.add(id, parentId);
    }

    public void addChildId(long id, long parentId) {
        if (childIds == null) {
            childIds = new ChildList();
        }
        childIds.add(id, parentId);
    }

    public boolean hasChildIds() {
        return (maybeChildIds != null && maybeChildIds.getSize() > 0)
            || (childIds != null && childIds.getSize() > 0);
    }

    public void recursiveGiveChildIdsTo(CallTree giveTo) {
        for (int i = 0, childrenSize = children.size(); i < childrenSize; i++) {
            children.get(i).recursiveGiveChildIdsTo(giveTo);
        }
        giveChildIdsTo(giveTo);
        giveMaybeChildIdsTo(giveTo);
    }

    void giveChildIdsTo(CallTree giveTo) {
        if (this.childIds == null) {
            return;
        }
        if (giveTo.childIds == null) {
            giveTo.childIds = this.childIds;
        } else {
            giveTo.childIds.addAll(this.childIds);
        }
        this.childIds = null;
    }


    void giveLastChildIdTo(CallTree giveTo) {
        if (childIds != null && !childIds.isEmpty()) {
            int size = childIds.getSize();
            long id = childIds.getId(size - 1);
            long parentId = childIds.getParentId(size - 1);
            giveTo.addChildId(id, parentId);
            childIds.removeLast();
        }
    }

    void giveMaybeChildIdsTo(CallTree giveTo) {
        if (this.maybeChildIds == null) {
            return;
        }
        if (giveTo.maybeChildIds == null) {
            giveTo.maybeChildIds = this.maybeChildIds;
        } else {
            giveTo.maybeChildIds.addAll(this.maybeChildIds);
        }
        this.maybeChildIds = null;
    }

    public int getDepth() {
        return depth;
    }

    /**
     * A special kind of a {@link CallTree} node which represents the root of the call tree.
     * This acts as the interface to the outside to add new nodes to the tree or to update existing ones by
     * {@linkplain #addStackTrace adding stack traces}.
     */
    public static class Root extends CallTree implements Recyclable {
        private static final Logger logger = LoggerFactory.getLogger(Root.class);
        private static final StackFrame ROOT_FRAME = new StackFrame("root", "root");
        /**
         * The context of the thread root,
         * mostly a transaction or a span which got activated in an auxiliary thread
         */
        protected TraceContextImpl rootContext;
        /**
         * The context of the transaction or span which is currently {@link ElasticApmTracer#getActive() active}.
         * This is lazily deserialized from {@link #activeSpanSerialized} if there's an actual {@linkplain #addStackTrace stack trace}
         * for this activation.
         */
        @Nullable
        private TraceContextImpl activeSpan;
        /**
         * The timestamp of when {@link #activeSpan} got activated
         */
        private long activationTimestamp = -1;
        /**
         * The context of the transaction or span which is currently {@link ElasticApmTracer#getActive() active},
         * in its {@linkplain TraceContextImpl#serialize serialized} form.
         */
        private byte[] activeSpanSerialized = new byte[TraceContextImpl.SERIALIZED_LENGTH];
        @Nullable
        private CallTree previousTopOfStack;
        @Nullable
        private CallTree topOfStack;

        private final LongHashSet activeSet = new LongHashSet();

        public Root(ElasticApmTracer tracer) {
            this.rootContext = TraceContextImpl.with64BitId(tracer);
        }

        private void set(byte[] traceContext, @Nullable String serviceName, @Nullable String serviceVersion, long nanoTime) {
            super.set(null, ROOT_FRAME, nanoTime);
            this.rootContext.deserialize(traceContext, serviceName, serviceVersion);
            setActiveSpan(traceContext, nanoTime);
        }

        public void setActiveSpan(byte[] activeSpanSerialized, long timestamp) {
            activationTimestamp = timestamp;
            System.arraycopy(activeSpanSerialized, 0, this.activeSpanSerialized, 0, activeSpanSerialized.length);
            this.activeSpan = null;
        }

        public void onActivation(byte[] active, long timestamp) {
            setActiveSpan(active, timestamp);
            if (topOfStack != null) {
                long spanId = TraceContextImpl.getSpanId(active);
                activeSet.add(spanId);
                if (!isNestedActivation(topOfStack)) {
                    topOfStack.addMaybeChildId(spanId, TraceContext.getParentId(active));
                }
            }
        }

        private boolean isNestedActivation(CallTree topOfStack) {
            return isAnyActive(topOfStack.childIds) || isAnyActive(topOfStack.maybeChildIds);
        }

        private boolean isAnyActive(@Nullable ChildList spanIds) {
            if (spanIds == null) {
                return false;
            }
            for (int i = 0, size = spanIds.getSize(); i < size; i++) {
                if (activeSet.contains(spanIds.getId(i))) {
                    return true;
                }
            }
            return false;
        }

        public void onDeactivation(byte[] deactivated, byte[] active, long timestamp) {
            if (logger.isDebugEnabled() && !Arrays.equals(activeSpanSerialized, deactivated)) {
                logger.warn("Illegal state: deactivating span that is not active");
            }
            if (activeSpan != null) {
                handleDeactivation(activeSpan, activationTimestamp, timestamp);
            }
            // else: activeSpan has not been materialized because no stack traces were added during this activation
            setActiveSpan(active, timestamp);
            // we're not interested in tracking nested activations that happen before we see the first stack trace
            // that's because isNestedActivation is only called if topOfStack != null
            // this optimizes for the case where we have no stack traces for a fast executing transaction
            if (topOfStack != null) {
                long spanId = TraceContextImpl.getSpanId(deactivated);
                activeSet.remove(spanId);
            }
        }

        public void addStackTrace(ElasticApmTracer tracer, List<StackFrame> stackTrace, long nanoTime, ObjectPool<CallTree> callTreePool, long minDurationNs) {
            // only "materialize" trace context if there's actually an associated stack trace to the activation
            // avoids allocating a TraceContext for very short activations which have no effect on the CallTree anyway
            boolean firstFrameAfterActivation = false;
            if (activeSpan == null) {
                firstFrameAfterActivation = true;
                activeSpan = TraceContextImpl.with64BitId(tracer);
                activeSpan.deserialize(activeSpanSerialized, rootContext.getServiceName(), rootContext.getServiceVersion());
            }
            previousTopOfStack = topOfStack;
            topOfStack = addFrame(stackTrace, stackTrace.size(), activeSpan, activationTimestamp, nanoTime, callTreePool, minDurationNs, this);

            // After adding the first frame after an activation, we can check if we added the child ids to the correct CallTree
            // If the new top of stack is not a successor (a different branch vs just added nodes on the same branch)
            // we have to transfer the child ids of not yet deactivated spans to the new top of the stack.
            // See also CallTreeTest.testActivationAfterMethodEnds and following tests.
            if (firstFrameAfterActivation && previousTopOfStack != topOfStack && previousTopOfStack != null && previousTopOfStack.hasChildIds()) {
                if (!topOfStack.isSuccessor(previousTopOfStack)) {
                    CallTree commonAncestor = findCommonAncestor(previousTopOfStack, topOfStack);
                    CallTree newParent = commonAncestor != null ? commonAncestor : topOfStack;
                    if (newParent.count > 1) {
                        previousTopOfStack.giveMaybeChildIdsTo(newParent);
                    } else if (previousTopOfStack.maybeChildIds != null) {
                        previousTopOfStack.maybeChildIds.clear();
                    }
                }
            }
        }

        @Nullable
        private CallTree findCommonAncestor(CallTree previousTopOfStack, CallTree topOfStack) {
            int maxDepthOfCommonAncestor = Math.min(previousTopOfStack.getDepth(), topOfStack.getDepth());
            CallTree commonAncestor = null;
            // i = 1 avoids considering the CallTree.Root node which is always the same
            for (int i = 1; i <= maxDepthOfCommonAncestor; i++) {
                CallTree ancestor1 = previousTopOfStack.getNthParent(previousTopOfStack.getDepth() - i);
                CallTree ancestor2 = topOfStack.getNthParent(topOfStack.getDepth() - i);
                if (ancestor1 == ancestor2) {
                    commonAncestor = ancestor1;
                } else {
                    break;
                }
            }
            return commonAncestor;
        }

        /**
         * Creates spans for call tree nodes if they are either not a {@linkplain #isPillar() pillar} or are a {@linkplain #isLeaf() leaf}.
         * Nodes which are not converted to {@link SpanImpl}s are part of the {@link SpanImpl#stackFrames} for the nodes which do get converted to a span.
         * <p>
         * Parent/child relationships with the regular spans are maintained.
         * One exception is that an inferred span can't be the parent of a regular span.
         * That is because the regular spans have already been reported once the inferred spans are created.
         * In the future, we might make it possible to update the {@link TraceContextImpl#parentId}
         * of a regular span so that it correctly reflects being a child of an inferred span.
         * </p>
         */
        public int spanify() {
            int createdSpans = 0;
            List<CallTree> callTrees = getChildren();
            for (int i = 0, size = callTrees.size(); i < size; i++) {
                createdSpans += callTrees.get(i).spanify(this, rootContext, rootContext);
            }
            return createdSpans;
        }

        public TraceContextImpl getRootContext() {
            return rootContext;
        }

        public long getEpochMicros(long nanoTime) {
            return rootContext.getClock().getEpochMicros(nanoTime);
        }

        /**
         * Recycles this tree to the provided pools.
         * First, all child subtrees are recycled recursively to the children pool.
         * Then, {@code this} root node is recycled to the root pool. This means that <b>the caller of this method
         * should make sure that no reference to this root object is held anywhere</b>.
         *
         * @param childrenPool object pool for all non-root nodes
         * @param rootPool     object pool for root nodes
         */
        public void recycle(ObjectPool<CallTree> childrenPool, ObjectPool<CallTree.Root> rootPool) {
            List<CallTree> children = getChildren();
            for (int i = 0, size = children.size(); i < size; i++) {
                children.get(i).recycle(childrenPool);
            }
            rootPool.recycle(this);
        }

        public void end(ObjectPool<CallTree> pool, long minDurationNs) {
            end(pool, minDurationNs, this);
        }

        @Override
        public void resetState() {
            super.resetState();
            rootContext.resetState();
            activeSpan = null;
            activationTimestamp = -1;
            Arrays.fill(activeSpanSerialized, (byte) 0);
            previousTopOfStack = null;
            topOfStack = null;
            activeSet.clear();
        }
    }
}<|MERGE_RESOLUTION|>--- conflicted
+++ resolved
@@ -18,9 +18,6 @@
  */
 package co.elastic.apm.agent.profiler;
 
-import co.elastic.apm.agent.impl.transaction.AbstractSpanImpl;
-import co.elastic.apm.agent.impl.transaction.SpanImpl;
-import co.elastic.apm.agent.impl.transaction.TraceContextImpl;
 import co.elastic.apm.agent.sdk.internal.collections.LongList;
 import co.elastic.apm.agent.impl.ElasticApmTracer;
 import co.elastic.apm.agent.impl.transaction.StackFrame;
@@ -376,11 +373,7 @@
         }
     }
 
-<<<<<<< HEAD
-    int spanify(CallTree.Root root, TraceContextImpl parentContext) {
-=======
-    int spanify(CallTree.Root root, TraceContext parentContext, TraceContext nonInferredParentContext) {
->>>>>>> ea685113
+    int spanify(CallTree.Root root, TraceContextImpl parentContext, TraceContextImpl nonInferredParentContext) {
         int createdSpans = 0;
         if (activeContextOfDirectParent != null) {
             parentContext = activeContextOfDirectParent;
@@ -402,11 +395,7 @@
         return createdSpans;
     }
 
-<<<<<<< HEAD
-    protected SpanImpl asSpan(Root root, TraceContextImpl parentContext) {
-=======
-    protected Span asSpan(Root root, TraceContext parentContext, TraceContext nonInferredParentContext) {
->>>>>>> ea685113
+    protected SpanImpl asSpan(Root root, TraceContextImpl parentContext, TraceContextImpl nonInferredParentContext) {
         transferMaybeChildIdsToChildIds();
         SpanImpl span = parentContext.createSpan(root.getEpochMicros(this.start))
             .withType("app")
